Source: swh-model
Maintainer: Software Heritage developers <swh-devel@inria.fr>
Section: python
Priority: optional
Build-Depends: debhelper (>= 9),
               dh-python (>= 2),
               python3 (>= 3.5),
               python3-all,
               python3-attr,
               python3-click,
               python3-dulwich,
               python3-hypothesis,
               python3-pyblake2,
               python3-pytest,
               python3-setuptools,
               python3-tz,
               python3-vcversioner
Standards-Version: 3.9.6
Homepage: https://forge.softwareheritage.org/diffusion/DMOD/

Package: python3-swh.model
Architecture: all
<<<<<<< HEAD
Depends: ${misc:Depends}, ${python3:Depends},
         python3-pyblake2,
=======
Depends: ${misc:Depends}, ${python3:Depends}, python3-tz
>>>>>>> 19be3886
Breaks: python3-swh.loader.core (<< 0.0.16~),
        python3-swh.loader.dir (<< 0.0.28~),
        python3-swh.loader.svn (<< 0.0.28~)
Description: Software Heritage data model<|MERGE_RESOLUTION|>--- conflicted
+++ resolved
@@ -20,12 +20,8 @@
 
 Package: python3-swh.model
 Architecture: all
-<<<<<<< HEAD
-Depends: ${misc:Depends}, ${python3:Depends},
+Depends: ${misc:Depends}, ${python3:Depends}, python3-tz
          python3-pyblake2,
-=======
-Depends: ${misc:Depends}, ${python3:Depends}, python3-tz
->>>>>>> 19be3886
 Breaks: python3-swh.loader.core (<< 0.0.16~),
         python3-swh.loader.dir (<< 0.0.28~),
         python3-swh.loader.svn (<< 0.0.28~)
