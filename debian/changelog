<<<<<<< HEAD
swh-model (6.0.0-1~swh1~bpo10+1) buster-swh; urgency=medium

  * Rebuild for buster-swh

 -- Software Heritage autobuilder (on jenkins-debian1) <jenkins@jenkins-debian1.internal.softwareheritage.org>  Wed, 23 Mar 2022 10:08:15 +0000
=======
swh-model (6.0.1-1~swh1) unstable-swh; urgency=medium

  * New upstream release 6.0.1     - (tagged by Antoine R. Dumont
    (@ardumont) <ardumont@softwareheritage.org> on 2022-04-01 10:21:34
    +0200)
  * Upstream changes:     - v6.0.1     - Fix documentation papercuts

 -- Software Heritage autobuilder (on jenkins-debian1) <jenkins@jenkins-debian1.internal.softwareheritage.org>  Fri, 01 Apr 2022 08:25:24 +0000
>>>>>>> f87a92bf

swh-model (6.0.0-1~swh1) unstable-swh; urgency=medium

  * New upstream release 6.0.0     - (tagged by Valentin Lorentz
    <vlorentz@softwareheritage.org> on 2022-03-23 11:02:28 +0100)
  * Upstream changes:     - v6.0.0     - * Add objects with non-None
    raw_manifest to TEST_OBJECTS     - * Exclude name and email
    attributes from People comparison     - * Add support for None as
    author or committer of a Revision

 -- Software Heritage autobuilder (on jenkins-debian1) <jenkins@jenkins-debian1.internal.softwareheritage.org>  Wed, 23 Mar 2022 10:06:05 +0000

swh-model (5.0.0-1~swh1) unstable-swh; urgency=medium

  * New upstream release 5.0.0     - (tagged by Valentin Lorentz
    <vlorentz@softwareheritage.org> on 2022-03-16 10:33:49 +0100)
  * Upstream changes:     - v5.0.0     - * Fix f-string     - * Fix
    crash in check_entries.     - * Add missing __slots__ to
    HashableObjectWithManifest     - * docs: Explain we prefer dir
    SWHIDs over rev/rel.     - * Remove 'offset' and 'negative_utc'
    arguments and make them optional     - * Remove deprecated property
    'TimestampWithTimezone.offset'

 -- Software Heritage autobuilder (on jenkins-debian1) <jenkins@jenkins-debian1.internal.softwareheritage.org>  Wed, 16 Mar 2022 09:38:26 +0000

swh-model (4.4.0-1~swh1) unstable-swh; urgency=medium

  * New upstream release 4.4.0     - (tagged by Valentin Lorentz
    <vlorentz@softwareheritage.org> on 2022-01-21 14:08:57 +0100)
  * Upstream changes:     - v4.4.0     - * model: Add support for more
    edge cases in _parse_offset_bytes     - * model: Add method
    'TimestampWithTimezone.offset_minutes'

 -- Software Heritage autobuilder (on jenkins-debian1) <jenkins@jenkins-debian1.internal.softwareheritage.org>  Fri, 21 Jan 2022 13:12:25 +0000

swh-model (4.3.0-1~swh1) unstable-swh; urgency=medium

  * New upstream release 4.3.0     - (tagged by Valentin Lorentz
    <vlorentz@softwareheritage.org> on 2022-01-14 15:10:34 +0100)
  * Upstream changes:     - v4.3.0     - * docs: Add anchors to
    important sections of persistent-identifiers.rst     - * Fix
    TimestampWithTimezone.from_dict() on datetimes before 1970 with non-
    integer seconds     - * TimestampWithTimezone: Make 'offset' and
    'negative_utc' optional

 -- Software Heritage autobuilder (on jenkins-debian1) <jenkins@jenkins-debian1.internal.softwareheritage.org>  Fri, 14 Jan 2022 14:13:48 +0000

swh-model (4.2.0-1~swh1) unstable-swh; urgency=medium

  * New upstream release 4.2.0     - (tagged by Valentin Lorentz
    <vlorentz@softwareheritage.org> on 2022-01-10 15:56:36 +0100)
  * Upstream changes:     - v4.2.0     - * git_objects: Use raw
    offset_bytes to format dates, and remove format_offset()

 -- Software Heritage autobuilder (on jenkins-debian1) <jenkins@jenkins-debian1.internal.softwareheritage.org>  Mon, 10 Jan 2022 14:59:18 +0000

swh-model (4.1.0-1~swh1) unstable-swh; urgency=medium

  * New upstream release 4.1.0     - (tagged by Nicolas Dandrimont
    <nicolas@dandrimont.eu> on 2021-12-22 15:58:36 +0100)
  * Upstream changes:     - Release swh.model v4.1.0     - Drop pre-3.6
    blake2 compatibility, which hasn't been in use since     - we've
    mandated python3.7 anyway.

 -- Software Heritage autobuilder (on jenkins-debian1) <jenkins@jenkins-debian1.internal.softwareheritage.org>  Wed, 22 Dec 2021 15:01:40 +0000

swh-model (4.0.0-1~swh1) unstable-swh; urgency=medium

  * New upstream release 4.0.0     - (tagged by Valentin Lorentz
    <vlorentz@softwareheritage.org> on 2021-12-22 13:24:58 +0100)
  * Upstream changes:     - v4.0.0     - * Add attribute
    TimestampWithTimezone.offset_bytes, to store raw Git offsets     - *
    model: Add a check() method to model objects     - * test_model: Fix
    compatibility with pytest-xdist     - * docs: Update the data model
    description     - * hypothesis_strategies: Generate only consistent
    directory entry permissions.     - * model: Add a raw_manifest
    attribute

 -- Software Heritage autobuilder (on jenkins-debian1) <jenkins@jenkins-debian1.internal.softwareheritage.org>  Wed, 22 Dec 2021 12:28:54 +0000

swh-model (3.2.0-1~swh1) unstable-swh; urgency=medium

  * New upstream release 3.2.0     - (tagged by Valentin Lorentz
    <vlorentz@softwareheritage.org> on 2021-12-15 13:36:48 +0100)
  * Upstream changes:     - v3.2.0     - * hypothesis_strategies: Ensure
    to generate valid directory entry name     - * from_disk: Implement
    Directory.__contains__

 -- Software Heritage autobuilder (on jenkins-debian1) <jenkins@jenkins-debian1.internal.softwareheritage.org>  Wed, 15 Dec 2021 12:39:37 +0000

swh-model (3.1.0-1~swh1) unstable-swh; urgency=medium

  * New upstream release 3.1.0     - (tagged by Antoine Lambert
    <anlambert@softwareheritage.org> on 2021-12-06 19:35:40 +0100)
  * Upstream changes:     - version 0.3.1

 -- Software Heritage autobuilder (on jenkins-debian1) <jenkins@jenkins-debian1.internal.softwareheritage.org>  Mon, 06 Dec 2021 18:51:48 +0000

swh-model (3.0.0-1~swh1) unstable-swh; urgency=medium

  * New upstream release 3.0.0     - (tagged by Valentin Lorentz
    <vlorentz@softwareheritage.org> on 2021-09-28 15:59:18 +0200)
  * Upstream changes:     - v3.0.0     - * Add bazaar as supported
    revision type     - * Move SWHID classes and functions from
    identifiers.py to swhids.py     - * Refactor identifiers & model to
    make *_git_object() functions work on model classes instead of dicts
    - * Move manifest computation functions from identifiers.py to
    git_objects.py     - * Remove identifier_to_bytes and
    identifier_to_hex     - * Deprecate identifiers.py

 -- Software Heritage autobuilder (on jenkins-debian1) <jenkins@jenkins-debian1.internal.softwareheritage.org>  Tue, 28 Sep 2021 14:05:19 +0000

swh-model (2.9.0-1~swh1) unstable-swh; urgency=medium

  * New upstream release 2.9.0     - (tagged by Valentin Lorentz
    <vlorentz@softwareheritage.org> on 2021-09-16 14:21:44 +0200)
  * Upstream changes:     - v2.9.0     - * HashableObject: Add type
    annotation for 'id' attribute

 -- Software Heritage autobuilder (on jenkins-debian1) <jenkins@jenkins-debian1.internal.softwareheritage.org>  Thu, 16 Sep 2021 12:24:48 +0000

swh-model (2.8.0-1~swh1) unstable-swh; urgency=medium

  * New upstream release 2.8.0     - (tagged by Antoine R. Dumont
    (@ardumont) <ardumont@softwareheritage.org> on 2021-07-27 16:20:14
    +0200)
  * Upstream changes:     - v2.8.0     - Add a CVS revision type for use
    with the CVS loader

 -- Software Heritage autobuilder (on jenkins-debian1) <jenkins@jenkins-debian1.internal.softwareheritage.org>  Tue, 27 Jul 2021 14:26:10 +0000

swh-model (2.7.0-1~swh1) unstable-swh; urgency=medium

  * New upstream release 2.7.0     - (tagged by Nicolas Dandrimont
    <nicolas@dandrimont.eu> on 2021-07-23 16:50:59 +0200)
  * Upstream changes:     - Release swh.model 2.7.0     - Add versioning
    of ExtID objects

 -- Software Heritage autobuilder (on jenkins-debian1) <jenkins@jenkins-debian1.internal.softwareheritage.org>  Fri, 23 Jul 2021 14:53:44 +0000

swh-model (2.6.4-1~swh1) unstable-swh; urgency=medium

  * New upstream release 2.6.4     - (tagged by Daniele Serafini
    <me@danieleserafini.eu> on 2021-06-29 13:42:54 +0100)
  * Upstream changes:     - make deduplication optional when iterating
    over the merkle tree

 -- Software Heritage autobuilder (on jenkins-debian1) <jenkins@jenkins-debian1.internal.softwareheritage.org>  Fri, 02 Jul 2021 16:11:31 +0000

swh-model (2.6.3-1~swh1) unstable-swh; urgency=medium

  * New upstream release 2.6.3     - (tagged by Valentin Lorentz
    <vlorentz@softwareheritage.org> on 2021-06-25 16:13:53 +0200)
  * Upstream changes:     - v2.6.3     - * hypothesis_strategies:
    Generate None metadata instead of {}

 -- Software Heritage autobuilder (on jenkins-debian1) <jenkins@jenkins-debian1.internal.softwareheritage.org>  Fri, 25 Jun 2021 14:17:34 +0000

swh-model (2.6.2-1~swh1) unstable-swh; urgency=medium

  * New upstream release 2.6.2     - (tagged by Valentin Lorentz
    <vlorentz@softwareheritage.org> on 2021-06-25 12:40:45 +0200)
  * Upstream changes:     - v2.6.2     - * from_disk: get swhid from
    Content/Directory objects     - * hypothesis_strategies: Add
    raw_extrinsic_metadata() strategy

 -- Software Heritage autobuilder (on jenkins-debian1) <jenkins@jenkins-debian1.internal.softwareheritage.org>  Fri, 25 Jun 2021 10:44:34 +0000

swh-model (2.6.1-1~swh1) unstable-swh; urgency=medium

  * New upstream release 2.6.1     - (tagged by Antoine Lambert
    <anlambert@softwareheritage.org> on 2021-06-16 11:58:53 +0200)
  * Upstream changes:     - version 2.6.1

 -- Software Heritage autobuilder (on jenkins-debian1) <jenkins@jenkins-debian1.internal.softwareheritage.org>  Wed, 16 Jun 2021 10:03:28 +0000

swh-model (2.6.0-1~swh1) unstable-swh; urgency=medium

  * New upstream release 2.6.0     - (tagged by David Douard
    <david.douard@sdfa3.org> on 2021-06-15 16:51:49 +0200)
  * Upstream changes:     - v2.6.0

 -- Software Heritage autobuilder (on jenkins-debian1) <jenkins@jenkins-debian1.internal.softwareheritage.org>  Tue, 15 Jun 2021 14:56:10 +0000

swh-model (2.5.1-1~swh1) unstable-swh; urgency=medium

  * New upstream release 2.5.1     - (tagged by David Douard
    <david.douard@sdfa3.org> on 2021-05-20 15:22:50 +0200)
  * Upstream changes:     - v2.5.1

 -- Software Heritage autobuilder (on jenkins-debian1) <jenkins@jenkins-debian1.internal.softwareheritage.org>  Thu, 20 May 2021 13:40:27 +0000

swh-model (2.5.0-1~swh1) unstable-swh; urgency=medium

  * New upstream release 2.5.0     - (tagged by Valentin Lorentz
    <vlorentz@softwareheritage.org> on 2021-05-11 12:02:49 +0200)
  * Upstream changes:     - v2.5.0     - * identifiers: Expose
    manifest/git_object computation

 -- Software Heritage autobuilder (on jenkins-debian1) <jenkins@jenkins-debian1.internal.softwareheritage.org>  Tue, 11 May 2021 10:07:47 +0000

swh-model (2.4.2-1~swh1) unstable-swh; urgency=medium

  * New upstream release 2.4.2     - (tagged by Valentin Lorentz
    <vlorentz@softwareheritage.org> on 2021-05-06 14:31:04 +0200)
  * Upstream changes:     - v2.4.2     - * docs/persistent-identifiers:
    Add guidelines for fixing invalid SWHIDs.     - * Blacklist attr
    21.1.0

 -- Software Heritage autobuilder (on jenkins-debian1) <jenkins@jenkins-debian1.internal.softwareheritage.org>  Thu, 06 May 2021 12:35:43 +0000

swh-model (2.4.1-1~swh1) unstable-swh; urgency=medium

  * New upstream release 2.4.1     - (tagged by Antoine Lambert
    <antoine.lambert@inria.fr> on 2021-04-29 14:19:28 +0200)
  * Upstream changes:     - version 2.4.1

 -- Software Heritage autobuilder (on jenkins-debian1) <jenkins@jenkins-debian1.internal.softwareheritage.org>  Thu, 29 Apr 2021 12:23:21 +0000

swh-model (2.4.0-1~swh1) unstable-swh; urgency=medium

  * New upstream release 2.4.0     - (tagged by Antoine Lambert
    <antoine.lambert@inria.fr> on 2021-04-13 15:26:51 +0200)
  * Upstream changes:     - version 2.4.0

 -- Software Heritage autobuilder (on jenkins-debian1) <jenkins@jenkins-debian1.internal.softwareheritage.org>  Tue, 13 Apr 2021 13:31:21 +0000

swh-model (2.3.0-1~swh1) unstable-swh; urgency=medium

  * New upstream release 2.3.0     - (tagged by Nicolas Dandrimont
    <nicolas@dandrimont.eu> on 2021-03-19 17:15:00 +0100)
  * Upstream changes:     - Release swh.model 2.3.0     - Properly
    truncate RawExtrinsicMetadata objects to a precision of one     -
    second, as does their unique id.

 -- Software Heritage autobuilder (on jenkins-debian1) <jenkins@jenkins-debian1.internal.softwareheritage.org>  Fri, 19 Mar 2021 16:17:48 +0000

swh-model (2.2.0-1~swh1) unstable-swh; urgency=medium

  * New upstream release 2.2.0     - (tagged by Valentin Lorentz
    <vlorentz@softwareheritage.org> on 2021-03-15 10:32:36 +0100)
  * Upstream changes:     - v2.2.0     - * Add a swhid() method to
    RawExtrinsicMetadata.

 -- Software Heritage autobuilder (on jenkins-debian1) <jenkins@jenkins-debian1.internal.softwareheritage.org>  Mon, 15 Mar 2021 09:35:25 +0000

swh-model (2.1.0-1~swh1) unstable-swh; urgency=medium

  * New upstream release 2.1.0     - (tagged by David Douard
    <david.douard@sdfa3.org> on 2021-03-11 14:19:00 +0100)
  * Upstream changes:     - v2.1.0

 -- Software Heritage autobuilder (on jenkins-debian1) <jenkins@jenkins-debian1.internal.softwareheritage.org>  Thu, 11 Mar 2021 13:21:40 +0000

swh-model (2.0.0-1~swh1) unstable-swh; urgency=medium

  * New upstream release 2.0.0     - (tagged by Valentin Lorentz
    <vlorentz@softwareheritage.org> on 2021-03-05 10:11:47 +0100)
  * Upstream changes:     - v2.0.0     - Breaking change:     - * model:
    Remove override of RawExtrinsicMetadata.unique_key(), so it now
    returns the hash.     - Other changes:     - * identifiers: Add
    raw_extrinsic_metadata_identifier     - * model: Add 'id' field to
    RawExtrinsicMetadata

 -- Software Heritage autobuilder (on jenkins-debian1) <jenkins@jenkins-debian1.internal.softwareheritage.org>  Fri, 05 Mar 2021 09:14:35 +0000

swh-model (1.0.1-1~swh1) unstable-swh; urgency=medium

  * New upstream release 1.0.1     - (tagged by Valentin Lorentz
    <vlorentz@softwareheritage.org> on 2021-03-04 15:08:55 +0100)
  * Upstream changes:     - v1.0.1     - * cli: stop using the
    deprecated SWHID class     - * identifiers: Remove the deprecated
    SWHID class

 -- Software Heritage autobuilder (on jenkins-debian1) <jenkins@jenkins-debian1.internal.softwareheritage.org>  Thu, 04 Mar 2021 14:11:09 +0000

swh-model (1.0.0-1~swh1) unstable-swh; urgency=medium

  * New upstream release 1.0.0     - (tagged by Valentin Lorentz
    <vlorentz@softwareheritage.org> on 2021-03-01 18:01:29 +0100)
  * Upstream changes:     - v1.0.0     - Two breaking changes:     - *
    RawExtrinsicMetadata: Use ExtendedSWHID as target and remove type
    - * RawExtrinsicMetadata: Use CoreSWHID instead of SWHID for
    contexts     - And two minor changes:     - * Add
    CoreSWHID.to_extended()     - * Add a swhid() method to all hashable
    objects.

 -- Software Heritage autobuilder (on jenkins-debian1) <jenkins@jenkins-debian1.internal.softwareheritage.org>  Tue, 02 Mar 2021 08:18:42 +0000

swh-model (0.13.0-1~swh1) unstable-swh; urgency=medium

  * New upstream release 0.13.0     - (tagged by Valentin Lorentz
    <vlorentz@softwareheritage.org> on 2021-02-25 17:56:31 +0100)
  * Upstream changes:     - v0.13.0     - * Update persistent
    identifiers doc with pip install info     - * Make explicit Python 3
    dependency     - * tests: Clean hashutil._blake2_hash_cache after
    mocking blake2 functions.     - * Introduce new classes
    CoreSWHID/QualifiedSWHID/ExtendedSWHID     - * Deprecate SWHID class
    - * Disallow 'ori' type in SWHID class

 -- Software Heritage autobuilder (on jenkins-debian1) <jenkins@jenkins-debian1.internal.softwareheritage.org>  Thu, 25 Feb 2021 16:59:26 +0000

swh-model (0.12.0-1~swh1) unstable-swh; urgency=medium

  * New upstream release 0.12.0     - (tagged by David Douard
    <david.douard@sdfa3.org> on 2021-01-26 17:22:28 +0100)
  * Upstream changes:     - v0.12.0

 -- Software Heritage autobuilder (on jenkins-debian1) <jenkins@jenkins-debian1.internal.softwareheritage.org>  Tue, 26 Jan 2021 16:27:16 +0000

swh-model (0.11.0-1~swh1) unstable-swh; urgency=medium

  * New upstream release 0.11.0     - (tagged by Antoine R. Dumont
    (@ardumont) <ardumont@softwareheritage.org> on 2021-01-20 15:31:54
    +0100)
  * Upstream changes:     - v0.11.0     - model: Allow new status values
    not_found and failed to OriginVisitStatus

 -- Software Heritage autobuilder (on jenkins-debian1) <jenkins@jenkins-debian1.internal.softwareheritage.org>  Wed, 20 Jan 2021 14:34:53 +0000

swh-model (0.10.0-1~swh1) unstable-swh; urgency=medium

  * New upstream release 0.10.0     - (tagged by Vincent SELLIER
    <vincent.sellier@softwareheritage.org> on 2021-01-14 14:13:22 +0100)
  * Upstream changes:     - v0.10.0     - * 2021-01-12 Add an optional
    type field on OriginVisitStatus object     - * 2021-01-12
    test_identifiers: Reorder SWHID tests.     - * 2021-01-12
    test_identifiers: Make sure that
    {directory,revision,release,snapshot}_identifier() doesn't just
    return a value from the dict.     - * 2021-01-04 Add missing
    slots=True for Directory.     - * 2020-12-19 SWHID parsing: simplify
    and deduplicate validation logic     - * 2020-12-14 model: Make all
    classes slotted.

 -- Software Heritage autobuilder (on jenkins-debian1) <jenkins@jenkins-debian1.internal.softwareheritage.org>  Thu, 14 Jan 2021 13:16:10 +0000

swh-model (0.9.0-1~swh1) unstable-swh; urgency=medium

  * New upstream release 0.9.0     - (tagged by Nicolas Dandrimont
    <nicolas@dandrimont.eu> on 2020-11-17 10:12:47 +0100)
  * Upstream changes:     - Release swh.model v0.9.0     - Drop
    backwards compatibility for RawExtrinsicMetadata.id

 -- Software Heritage autobuilder (on jenkins-debian1) <jenkins@jenkins-debian1.internal.softwareheritage.org>  Tue, 17 Nov 2020 09:15:43 +0000

swh-model (0.8.0-1~swh1) unstable-swh; urgency=medium

  * New upstream release 0.8.0     - (tagged by Antoine R. Dumont
    (@ardumont) <ardumont@softwareheritage.org> on 2020-11-12 13:09:48
    +0100)
  * Upstream changes:     - v0.8.0     - identifiers.parse_swhid: Make
    SWHIDs with whitespaces invalid     - identifiers.parse_swhid: Check
    the swhid qualifiers and fail if invalid     - model.identifiers:
    Improve error messages in case of invalid SWHIDs

 -- Software Heritage autobuilder (on jenkins-debian1) <jenkins@jenkins-debian1.internal.softwareheritage.org>  Thu, 12 Nov 2020 12:10:46 +0000

swh-model (0.7.3-1~swh1) unstable-swh; urgency=medium

  * New upstream release 0.7.3     - (tagged by Nicolas Dandrimont
    <nicolas@dandrimont.eu> on 2020-10-27 16:03:58 +0100)
  * Upstream changes:     - Release swh.model v0.7.3     - Reduce the
    amount of DeprecationWarnings for RawExtrinsicMetadata

 -- Software Heritage autobuilder (on jenkins-debian1) <jenkins@jenkins-debian1.internal.softwareheritage.org>  Tue, 27 Oct 2020 15:06:50 +0000

swh-model (0.7.2-1~swh1) unstable-swh; urgency=medium

  * New upstream release 0.7.2     - (tagged by Nicolas Dandrimont
    <nicolas@dandrimont.eu> on 2020-10-27 10:37:19 +0100)
  * Upstream changes:     - Release swh.model v0.7.2     - Add a new --
    exclude flag to swh identify     - Migrate RawExtrinsicMetadata `id`
    attribute to `target`     - Future-proof the
    swh.model.model.HashableObject interface

 -- Software Heritage autobuilder (on jenkins-debian1) <jenkins@jenkins-debian1.internal.softwareheritage.org>  Tue, 27 Oct 2020 09:41:19 +0000

swh-model (0.7.1-1~swh1) unstable-swh; urgency=medium

  * New upstream release 0.7.1     - (tagged by Valentin Lorentz
    <vlorentz@softwareheritage.org> on 2020-10-12 12:16:47 +0200)
  * Upstream changes:     - v0.7.1     - Add a 'unique_key' method on
    model objects

 -- Software Heritage autobuilder (on jenkins-debian1) <jenkins@jenkins-debian1.internal.softwareheritage.org>  Mon, 12 Oct 2020 10:19:10 +0000

swh-model (0.7.0-1~swh1) unstable-swh; urgency=medium

  * New upstream release 0.7.0     - (tagged by Antoine R. Dumont
    (@ardumont) <ardumont@softwareheritage.org> on 2020-10-07 12:47:02
    +0200)
  * Upstream changes:     - v0.7.0     - cli: make SWHIDParamType return
    SWHID type instead of string     - tox.ini: pin black to the pre-
    commit version (19.10b0) to avoid flip-flops     - Merge the two
    test_identifiers.py files.

 -- Software Heritage autobuilder (on jenkins-debian1) <jenkins@jenkins-debian1.internal.softwareheritage.org>  Wed, 07 Oct 2020 10:47:55 +0000

swh-model (0.6.7-3~swh1) unstable-swh; urgency=medium

  * Fix a typo in d/control.

 -- David Douard <david.douard@sdfa3.org>  Fri, 25 Sep 2020 17:36:14 +0200

swh-model (0.6.7-2~swh1) unstable-swh; urgency=medium

  * Fix dependencies on d/control

 -- David Douard <david.douard@sdfa3.org>  Fri, 25 Sep 2020 17:03:31 +0200

swh-model (0.6.7-1~swh1) unstable-swh; urgency=medium

  * New upstream release 0.6.7     - (tagged by David Douard
    <david.douard@sdfa3.org> on 2020-09-25 15:28:58 +0200)
  * Upstream changes:     - v0.6.7

 -- Software Heritage autobuilder (on jenkins-debian1) <jenkins@jenkins-debian1.internal.softwareheritage.org>  Fri, 25 Sep 2020 13:32:18 +0000

swh-model (0.6.6-1~swh1) unstable-swh; urgency=medium

  * New upstream release 0.6.6     - (tagged by Antoine R. Dumont
    (@ardumont) <ardumont@softwareheritage.org> on 2020-08-07 10:18:50
    +0200)
  * Upstream changes:     - v0.6.6     - model.Content.to_dict: Remove
    ctime entry when it's None     - model: Add Sha1 alias

 -- Software Heritage autobuilder (on jenkins-debian1) <jenkins@jenkins-debian1.internal.softwareheritage.org>  Fri, 07 Aug 2020 08:22:35 +0000

swh-model (0.6.5-1~swh1) unstable-swh; urgency=medium

  * New upstream release 0.6.5     - (tagged by Antoine R. Dumont
    (@ardumont) <ardumont@softwareheritage.org> on 2020-08-06 19:59:26
    +0200)
  * Upstream changes:     - v0.6.5     - model: Add final object_type
    field on metadata related model objects

 -- Software Heritage autobuilder (on jenkins-debian1) <jenkins@jenkins-debian1.internal.softwareheritage.org>  Thu, 06 Aug 2020 18:01:05 +0000

swh-model (0.6.4-1~swh1) unstable-swh; urgency=medium

  * New upstream release 0.6.4     - (tagged by Antoine R. Dumont
    (@ardumont) <ardumont@softwareheritage.org> on 2020-08-06 18:44:48
    +0200)
  * Upstream changes:     - v0.6.4     - Use correct setuptools-scm
    keyword this time

 -- Software Heritage autobuilder (on jenkins-debian1) <jenkins@jenkins-debian1.internal.softwareheritage.org>  Thu, 06 Aug 2020 16:47:14 +0000

swh-model (0.6.1-1~swh1) unstable-swh; urgency=medium

  * New upstream release 0.6.1     - (tagged by Valentin Lorentz
    <vlorentz@softwareheritage.org> on 2020-07-31 10:47:56 +0200)
  * Upstream changes:     - v0.6.1     - * Declare pytest markers     -
    * Import Mapping from collections.abc instead of collections     - *
    Fix incorrectly typed null constants in extra_headers byte strings
    - * add ImmutableDict.__repr__     - * Add missing object_type class
    attributes on MetadataAuthority, MetadataFetcher, and
    RawExtrinsicMetadata.

 -- Software Heritage autobuilder (on jenkins-debian1) <jenkins@jenkins-debian1.internal.softwareheritage.org>  Fri, 31 Jul 2020 08:51:42 +0000

swh-model (0.6.0-1~swh1) unstable-swh; urgency=medium

  * New upstream release 0.6.0     - (tagged by Valentin Lorentz
    <vlorentz@softwareheritage.org> on 2020-07-20 12:45:59 +0200)
  * Upstream changes:     - v0.6.0     - * Rework dia -> pdf pipeline
    for inkscape 1.0     - * Rename MetadataAuthorityType.DEPOSIT to
    MetadataAuthorityType.DEPOSIT_CLIENT.

 -- Software Heritage autobuilder (on jenkins-debian1) <jenkins@jenkins-debian1.internal.softwareheritage.org>  Mon, 20 Jul 2020 10:49:27 +0000

swh-model (0.5.0-1~swh1) unstable-swh; urgency=medium

  * New upstream release 0.5.0     - (tagged by Antoine Lambert
    <antoine.lambert@inria.fr> on 2020-07-08 17:12:44 +0200)
  * Upstream changes:     - version 0.5.0

 -- Software Heritage autobuilder (on jenkins-debian1) <jenkins@jenkins-debian1.internal.softwareheritage.org>  Wed, 08 Jul 2020 15:23:51 +0000

swh-model (0.4.0-1~swh1) unstable-swh; urgency=medium

  * New upstream release 0.4.0     - (tagged by David Douard
    <david.douard@sdfa3.org> on 2020-07-06 14:13:31 +0200)
  * Upstream changes:     - v0.4.0

 -- Software Heritage autobuilder (on jenkins-debian1) <jenkins@jenkins-debian1.internal.softwareheritage.org>  Mon, 06 Jul 2020 12:16:51 +0000

swh-model (0.3.8-1~swh1) unstable-swh; urgency=medium

  * New upstream release 0.3.8     - (tagged by Antoine Lambert
    <antoine.lambert@inria.fr> on 2020-07-03 16:06:44 +0200)
  * Upstream changes:     - version 0.3.8

 -- Software Heritage autobuilder (on jenkins-debian1) <jenkins@jenkins-debian1.internal.softwareheritage.org>  Fri, 03 Jul 2020 14:10:51 +0000

swh-model (0.3.7-1~swh1) unstable-swh; urgency=medium

  * New upstream release 0.3.7     - (tagged by Antoine R. Dumont
    (@ardumont) <ardumont@softwareheritage.org> on 2020-07-02 15:15:46
    +0200)
  * Upstream changes:     - v0.3.7     - Refactor common loader behavior
    within from_disk.iter_directory     - Unify object_type some more
    within the merkle and from_disk modules

 -- Software Heritage autobuilder (on jenkins-debian1) <jenkins@jenkins-debian1.internal.softwareheritage.org>  Thu, 02 Jul 2020 13:17:32 +0000

swh-model (0.3.6-1~swh1) unstable-swh; urgency=medium

  * New upstream release 0.3.6     - (tagged by Antoine R. Dumont
    (@ardumont) <ardumont@softwareheritage.org> on 2020-07-01 15:46:23
    +0200)
  * Upstream changes:     - v0.3.6     - model.OriginVisit: Drop
    obsolete fields

 -- Software Heritage autobuilder (on jenkins-debian1) <jenkins@jenkins-debian1.internal.softwareheritage.org>  Wed, 01 Jul 2020 13:48:43 +0000

swh-model (0.3.5-2~swh1) unstable-swh; urgency=medium

  * Update dependency + Bump

 -- Antoine R. Dumont (@ardumont) <ardumont@softwareheritage.org>  Tue, 30 Jun 2020 12:40:52 +0200

swh-model (0.3.5-1~swh1) unstable-swh; urgency=medium

  * New upstream release 0.3.5     - (tagged by Antoine R. Dumont
    (@ardumont) <ardumont@softwareheritage.org> on 2020-06-30 11:21:07
    +0200)
  * Upstream changes:     - v0.3.5     - Tag model entities with their
    "object_type"

 -- Software Heritage autobuilder (on jenkins-debian1) <jenkins@jenkins-debian1.internal.softwareheritage.org>  Tue, 30 Jun 2020 09:31:43 +0000

swh-model (0.3.4-1~swh1) unstable-swh; urgency=medium

  * New upstream release 0.3.4     - (tagged by Antoine R. Dumont
    (@ardumont) <ardumont@softwareheritage.org> on 2020-06-24 10:43:48
    +0200)
  * Upstream changes:     - v0.3.4     - OriginVisitStatus: Allow
    "created" status     - model.OriginVisit: Make obsolete fields
    optional     - swh.model.model.OriginVisit: Drop the
    dateutil.parser.parse use

 -- Software Heritage autobuilder (on jenkins-debian1) <jenkins@jenkins-debian1.internal.softwareheritage.org>  Wed, 24 Jun 2020 08:47:12 +0000

swh-model (0.3.3-1~swh1) unstable-swh; urgency=medium

  * New upstream release 0.3.3     - (tagged by Antoine R. Dumont
    (@ardumont) <ardumont@softwareheritage.org> on 2020-06-17 09:38:34
    +0200)
  * Upstream changes:     - v0.3.3     - model.hypothesis_strategies:
    Make metadata always none on origin_visit

 -- Software Heritage autobuilder (on jenkins-debian1) <jenkins@jenkins-debian1.internal.softwareheritage.org>  Wed, 17 Jun 2020 07:40:50 +0000

swh-model (0.3.2-1~swh1) unstable-swh; urgency=medium

  * New upstream release 0.3.2     - (tagged by David Douard
    <david.douard@sdfa3.org> on 2020-06-16 10:41:05 +0200)
  * Upstream changes:     - v0.3.2

 -- Software Heritage autobuilder (on jenkins-debian1) <jenkins@jenkins-debian1.internal.softwareheritage.org>  Tue, 16 Jun 2020 08:45:55 +0000

swh-model (0.3.1-1~swh1) unstable-swh; urgency=medium

  * New upstream release 0.3.1     - (tagged by David Douard
    <david.douard@sdfa3.org> on 2020-06-15 09:43:30 +0200)
  * Upstream changes:     - v0.3.1

 -- Software Heritage autobuilder (on jenkins-debian1) <jenkins@jenkins-debian1.internal.softwareheritage.org>  Mon, 15 Jun 2020 07:52:09 +0000

swh-model (0.3.0-1~swh1) unstable-swh; urgency=medium

  * New upstream release 0.3.0     - (tagged by David Douard
    <david.douard@sdfa3.org> on 2020-06-03 11:59:02 +0200)
  * Upstream changes:     - v0.3.0

 -- Software Heritage autobuilder (on jenkins-debian1) <jenkins@jenkins-debian1.internal.softwareheritage.org>  Wed, 03 Jun 2020 10:04:35 +0000

swh-model (0.2.2-1~swh1) unstable-swh; urgency=medium

  * New upstream release 0.2.2     - (tagged by David Douard
    <david.douard@sdfa3.org> on 2020-06-03 11:28:38 +0200)
  * Upstream changes:     - v0.2.2

 -- Software Heritage autobuilder (on jenkins-debian1) <jenkins@jenkins-debian1.internal.softwareheritage.org>  Wed, 03 Jun 2020 09:33:46 +0000

swh-model (0.2.1-1~swh1) unstable-swh; urgency=medium

  * New upstream release 0.2.1     - (tagged by David Douard
    <david.douard@sdfa3.org> on 2020-05-29 17:39:37 +0200)
  * Upstream changes:     - v0.2.1

 -- Software Heritage autobuilder (on jenkins-debian1) <jenkins@jenkins-debian1.internal.softwareheritage.org>  Fri, 29 May 2020 15:43:44 +0000

swh-model (0.2.0-1~swh1) unstable-swh; urgency=medium

  * New upstream release 0.2.0     - (tagged by David Douard
    <david.douard@sdfa3.org> on 2020-05-25 10:06:12 +0200)
  * Upstream changes:     - v0.2.0

 -- Software Heritage autobuilder (on jenkins-debian1) <jenkins@jenkins-debian1.internal.softwareheritage.org>  Mon, 25 May 2020 08:11:07 +0000

swh-model (0.1.1-1~swh1) unstable-swh; urgency=medium

  * New upstream release 0.1.1     - (tagged by Antoine R. Dumont
    (@ardumont) <ardumont@softwareheritage.org> on 2020-05-05 14:43:40
    +0200)
  * Upstream changes:     - v0.1.1     - Make aware_datetimes() generate
    only ISO8601-encodable datetimes

 -- Software Heritage autobuilder (on jenkins-debian1) <jenkins@jenkins-debian1.internal.softwareheritage.org>  Tue, 05 May 2020 12:45:37 +0000

swh-model (0.1.0-1~swh1) unstable-swh; urgency=medium

  * New upstream release 0.1.0     - (tagged by Stefano Zacchiroli
    <zack@upsilon.cc> on 2020-04-30 19:23:13 +0200)
  * Upstream changes:     - v0.1.0 / 2020-04-30     - * SWHID spec: full
    reread     - * setup.py: add documentation link     - *
    hypothesis_strategies: Generate aware datetimes instead of naive
    ones.     - * doc: check-in IANA registration template for the "swh"
    URI scheme     - * Restructure SWHID documentation in preparation
    for T2385     - merge grammars into a single one     - explain
    better that SWHIDs are made up of core identifier + qualifiers     -
    separate qualifier into context and fragment onex     - add
    reference to swh-identify

 -- Software Heritage autobuilder (on jenkins-debian1) <jenkins@jenkins-debian1.internal.softwareheritage.org>  Thu, 30 Apr 2020 20:31:00 +0000

swh-model (0.0.69-1~swh1) unstable-swh; urgency=medium

  * New upstream release 0.0.69     - (tagged by Stefano Zacchiroli
    <zack@upsilon.cc> on 2020-04-28 16:05:58 +0200)
  * Upstream changes:     - v0.0.69 / 2020-04-28     - * SWHID spec:
    bump version to 1.3 and add last modified date     - * SWHID spec:
    make SWHIDs plural where needed     - * SWHID spec: simplify and
    generalize escaping requirements     - * SWHID spec: add support for
    IRI     - * SWHID: deal with escaping in origin qualifiers     - *
    SWHID doc: improve wording of intrinsic parts v. the rest

 -- Software Heritage autobuilder (on jenkins-debian1) <jenkins@jenkins-debian1.internal.softwareheritage.org>  Tue, 28 Apr 2020 14:10:35 +0000

swh-model (0.0.68-1~swh1) unstable-swh; urgency=medium

  * New upstream release 0.0.68     - (tagged by David Douard
    <david.douard@sdfa3.org> on 2020-04-21 16:20:58 +0200)
  * Upstream changes:     - v0.0.68

 -- Software Heritage autobuilder (on jenkins-debian1) <jenkins@jenkins-debian1.internal.softwareheritage.org>  Tue, 21 Apr 2020 14:28:38 +0000

swh-model (0.0.67-1~swh1) unstable-swh; urgency=medium

  * New upstream release 0.0.67     - (tagged by Stefano Zacchiroli
    <zack@upsilon.cc> on 2020-04-17 17:49:42 +0200)
  * Upstream changes:     - v0.0.67 / 2020-04-17     - * CLI: add test
    for swh identify w/o args     - * CLI: require explicit "-" to
    identify via stdin     - * SWHID doc: fix minor grammar issue     -
    * SWHID doc: fix link in CISE paper reference     - *
    identifiers.py: reference to SWHIDs using explicit anchors     - *
    swh identify: embrace SWHID naming in user-facing doc/messages     -
    * PID doc: embrace the SWHID naming     - * PID doc: add reference
    to CISE paper     - * doc: document identify CLI

 -- Software Heritage autobuilder (on jenkins-debian1) <jenkins@jenkins-debian1.internal.softwareheritage.org>  Fri, 17 Apr 2020 15:54:03 +0000

swh-model (0.0.66-1~swh1) unstable-swh; urgency=medium

  * New upstream release 0.0.66     - (tagged by Antoine R. Dumont
    (@ardumont) <antoine.romain.dumont@gmail.com> on 2020-04-10 16:46:31
    +0200)
  * Upstream changes:     - v0.0.66     - rename-visit-status model:
    Rename OriginVisitUpdate to OriginVisitStatus

 -- Software Heritage autobuilder (on jenkins-debian1) <jenkins@jenkins-debian1.internal.softwareheritage.org>  Fri, 10 Apr 2020 14:48:17 +0000

swh-model (0.0.65-1~swh1) unstable-swh; urgency=medium

  * New upstream release 0.0.65     - (tagged by Antoine R. Dumont
    (@ardumont) <antoine.romain.dumont@gmail.com> on 2020-04-09 16:25:24
    +0200)
  * Upstream changes:     - v0.0.65     - from_disk: path parameter to
    dir_filter functions     - Enable black

 -- Software Heritage autobuilder (on jenkins-debian1) <jenkins@jenkins-debian1.internal.softwareheritage.org>  Thu, 09 Apr 2020 14:27:21 +0000

swh-model (0.0.64-1~swh1) unstable-swh; urgency=medium

  * New upstream release 0.0.64     - (tagged by Antoine Lambert
    <antoine.lambert@inria.fr> on 2020-04-03 15:00:36 +0200)
  * Upstream changes:     - version 0.0.64

 -- Software Heritage autobuilder (on jenkins-debian1) <jenkins@jenkins-debian1.internal.softwareheritage.org>  Fri, 03 Apr 2020 13:03:34 +0000

swh-model (0.0.63-1~swh1) unstable-swh; urgency=medium

  * New upstream release 0.0.63     - (tagged by Antoine R. Dumont
    (@ardumont) <antoine.romain.dumont@gmail.com> on 2020-04-01 10:07:07
    +0200)
  * Upstream changes:     - v0.0.63     - origin/master model: Add new
    OriginVisitUpdate model object + test strategy     - docs: Extend
    SWH PID definition with additional context qualifiers.

 -- Software Heritage autobuilder (on jenkins-debian1) <jenkins@jenkins-debian1.internal.softwareheritage.org>  Wed, 01 Apr 2020 08:08:58 +0000

swh-model (0.0.62-1~swh1) unstable-swh; urgency=medium

  * New upstream release 0.0.62     - (tagged by Valentin Lorentz
    <vlorentz@softwareheritage.org> on 2020-03-26 14:19:40 +0100)
  * Upstream changes:     - v0.0.62     - * identifiers: encode origin
    URLs in utf-8

 -- Software Heritage autobuilder (on jenkins-debian1) <jenkins@jenkins-debian1.internal.softwareheritage.org>  Thu, 26 Mar 2020 13:22:20 +0000

swh-model (0.0.60-1~swh1) unstable-swh; urgency=medium

  * New upstream release 0.0.60     - (tagged by Valentin Lorentz
    <vlorentz@softwareheritage.org> on 2020-03-05 12:05:18 +0100)
  * Upstream changes:     - v0.0.60     - * Add a method to generate
    Content/SkippedContent from binary data     - * Draw contents from a
    byte string instead of generating arbitrary hashes     - * Add
    classmethod Person.from_address, to parse from 'name <email>'
    strings.

 -- Software Heritage autobuilder (on jenkins-debian1) <jenkins@jenkins-debian1.internal.softwareheritage.org>  Thu, 05 Mar 2020 11:07:50 +0000

swh-model (0.0.59-1~swh1) unstable-swh; urgency=medium

  * New upstream release 0.0.59     - (tagged by Nicolas Dandrimont
    <nicolas@dandrimont.eu> on 2020-02-27 18:03:53 +0100)
  * Upstream changes:     - Release swh.model v0.0.59     - Use proper
    hypothesis strategy to generate Person objects

 -- Software Heritage autobuilder (on jenkins-debian1) <jenkins@jenkins-debian1.internal.softwareheritage.org>  Thu, 27 Feb 2020 17:07:16 +0000

swh-model (0.0.57-1~swh2) unstable-swh; urgency=medium

  * Bump dependency release

 -- Antoine R. Dumont (@ardumont) <antoine.romain.dumont@gmail.com>  Thu, 27 Feb 2020 16:24:21 +0200

swh-model (0.0.57-1~swh1) unstable-swh; urgency=medium

  * New upstream release 0.0.57     - (tagged by Valentin Lorentz
    <vlorentz@softwareheritage.org> on 2020-02-27 15:17:04 +0100)
  * Upstream changes:     - v0.0.57     - * Add method
    BaseModel.hashes().     - * Re-introduce the swh.core dependency in
    swh.model[cli]     - * Add support for skipping large contents in
    from_disk.     - * Add to_model() method to
    from_disk.{Content,Directory}, to convert to canonical model
    objects.     - * Take the value of MerkleNode.data into account to
    compute equality.     - * Add method MerkleNode.iter_tree, to visit
    all nodes in the subtree of a node.     - * Add from_datetime and
    from_iso8601 constructors for TimestampWithTimezone.     - * Make
    attributes name and email of Person optional.

 -- Software Heritage autobuilder (on jenkins-debian1) <jenkins@jenkins-debian1.internal.softwareheritage.org>  Thu, 27 Feb 2020 14:20:21 +0000

swh-model (0.0.56-1~swh1) unstable-swh; urgency=medium

  * New upstream release 0.0.56     - (tagged by Valentin Lorentz
    <vlorentz@softwareheritage.org> on 2020-02-10 11:46:35 +0100)
  * Upstream changes:     - v0.0.56     - Make OriginVisit.snapshot
    optional.

 -- Software Heritage autobuilder (on jenkins-debian1) <jenkins@jenkins-debian1.internal.softwareheritage.org>  Mon, 10 Feb 2020 10:48:55 +0000

swh-model (0.0.55-1~swh1) unstable-swh; urgency=medium

  * New upstream release 0.0.55     - (tagged by Valentin Lorentz
    <vlorentz@softwareheritage.org> on 2020-02-07 16:13:23 +0100)
  * Upstream changes:     - v0.0.55     - * Make content length
    mandatory.     - * Make 'visible' the default status for present
    Contents.

 -- Software Heritage autobuilder (on jenkins-debian1) <jenkins@jenkins-debian1.internal.softwareheritage.org>  Fri, 07 Feb 2020 15:16:58 +0000

swh-model (0.0.54-1~swh1) unstable-swh; urgency=medium

  * New upstream release 0.0.54     - (tagged by Valentin Lorentz
    <vlorentz@softwareheritage.org> on 2020-02-06 13:15:45 +0100)
  * Upstream changes:     - v0.0.54     - * Split Content class into two
    classes, for missing and non-missing contents.

 -- Software Heritage autobuilder (on jenkins-debian1) <jenkins@jenkins-debian1.internal.softwareheritage.org>  Thu, 06 Feb 2020 12:18:04 +0000

swh-model (0.0.53-1~swh1) unstable-swh; urgency=medium

  * New upstream release 0.0.53     - (tagged by Valentin Lorentz
    <vlorentz@softwareheritage.org> on 2020-02-03 15:58:31 +0100)
  * Upstream changes:     - v0.0.53     - *
    hypothesis_strategies/snapshots: Explain last post-processing step
    - * cli: add support for reading a file content from stdin in 'swh
    identify' command     - * model: Update revision date types to be
    optional

 -- Software Heritage autobuilder (on jenkins-debian1) <jenkins@jenkins-debian1.internal.softwareheritage.org>  Mon, 03 Feb 2020 15:01:26 +0000

swh-model (0.0.52-1~swh1) unstable-swh; urgency=medium

  * New upstream release 0.0.52     - (tagged by Antoine Lambert
    <antoine.lambert@inria.fr> on 2019-11-29 16:27:24 +0100)
  * Upstream changes:     - version 0.0.52

 -- Software Heritage autobuilder (on jenkins-debian1) <jenkins@jenkins-debian1.internal.softwareheritage.org>  Fri, 29 Nov 2019 15:30:57 +0000

swh-model (0.0.51-1~swh3) unstable-swh; urgency=medium

  * Add manual pytz dependency

 -- Nicolas Dandrimont <olasd@debian.org>  Wed, 30 Oct 2019 17:52:33 +0100

swh-model (0.0.51-1~swh2) unstable-swh; urgency=medium

  * Add missing build-dependency on pytz

 -- Nicolas Dandrimont <olasd@debian.org>  Wed, 30 Oct 2019 17:25:55 +0100

swh-model (0.0.51-1~swh1) unstable-swh; urgency=medium

  * New upstream release 0.0.51     - (tagged by Valentin Lorentz
    <vlorentz@softwareheritage.org> on 2019-10-30 15:03:19 +0100)
  * Upstream changes:     - v0.0.51     - Make OriginVisit.origin a
    string instead of a dict.

 -- Software Heritage autobuilder (on jenkins-debian1) <jenkins@jenkins-debian1.internal.softwareheritage.org>  Wed, 30 Oct 2019 14:05:55 +0000

swh-model (0.0.50-1~swh1) unstable-swh; urgency=medium

  * New upstream release 0.0.50     - (tagged by David Douard
    <david.douard@sdfa3.org> on 2019-10-30 09:30:17 +0100)
  * Upstream changes:     - v0.0.50

 -- Software Heritage autobuilder (on jenkins-debian1) <jenkins@jenkins-debian1.internal.softwareheritage.org>  Wed, 30 Oct 2019 08:32:50 +0000

swh-model (0.0.49-1~swh2) unstable-swh; urgency=medium

  * Add missing dependency on dulwich for tests

 -- Nicolas Dandrimont <olasd@debian.org>  Wed, 23 Oct 2019 14:37:45 +0200

swh-model (0.0.49-1~swh1) unstable-swh; urgency=medium

  * New upstream release 0.0.49     - (tagged by Nicolas Dandrimont
    <nicolas@dandrimont.eu> on 2019-10-23 14:28:01 +0200)
  * Upstream changes:     - Release swh.model v0.0.49     - Add symbolic
    refs to swh identify -t snapshot     - Cleanup
    model.BaseModel.to_dict() recursion

 -- Software Heritage autobuilder (on jenkins-debian1) <jenkins@jenkins-debian1.internal.softwareheritage.org>  Wed, 23 Oct 2019 12:30:41 +0000

swh-model (0.0.48-1~swh1) unstable-swh; urgency=medium

  * New upstream release 0.0.48     - (tagged by Nicolas Dandrimont
    <nicolas@dandrimont.eu> on 2019-10-18 17:06:59 +0200)
  * Upstream changes:     - Release swh.model 0.0.48     - Split CLI
    dependencies to another subpackage     - Stop exporting origin.type
    in models     - Document origin PIDs

 -- Software Heritage autobuilder (on jenkins-debian1) <jenkins@jenkins-debian1.internal.softwareheritage.org>  Fri, 18 Oct 2019 15:11:01 +0000

swh-model (0.0.47-1~swh1) unstable-swh; urgency=medium

  * New upstream release 0.0.47     - (tagged by Stefano Zacchiroli
    <zack@upsilon.cc> on 2019-09-27 10:20:40 +0200)
  * Upstream changes:     - v0.0.47     - init.py: switch to documented
    way of extending path

 -- Software Heritage autobuilder (on jenkins-debian1) <jenkins@jenkins-debian1.internal.softwareheritage.org>  Fri, 27 Sep 2019 08:22:54 +0000

swh-model (0.0.46-1~swh1) unstable-swh; urgency=medium

  * New upstream release 0.0.46     - (tagged by Stefano Zacchiroli
    <zack@upsilon.cc> on 2019-09-20 15:51:17 +0200)
  * Upstream changes:     - v0.0.46     - MANIFEST.in: ship py.typed

 -- Software Heritage autobuilder (on jenkins-debian1) <jenkins@jenkins-debian1.internal.softwareheritage.org>  Fri, 20 Sep 2019 13:53:45 +0000

swh-model (0.0.45-1~swh1) unstable-swh; urgency=medium

  * New upstream release 0.0.45     - (tagged by Stefano Zacchiroli
    <zack@upsilon.cc> on 2019-09-20 15:09:47 +0200)
  * Upstream changes:     - v0.0.45     - * identifiers.py: do not
    inherit from on-the-fly namedtuple     - * mypy: ignore django-
    stubs, needed only by hypothesis     - * mypy.ini: remove left-over
    sample section     - * typing: minimal changes to make a no-op mypy
    run pass     - * fix indentation and spelling: make "make check"
    happy

 -- Software Heritage autobuilder (on jenkins-debian1) <jenkins@jenkins-debian1.internal.softwareheritage.org>  Fri, 20 Sep 2019 13:12:10 +0000

swh-model (0.0.44-1~swh1) unstable-swh; urgency=medium

  * New upstream release 0.0.44     - (tagged by Valentin Lorentz
    <vlorentz@softwareheritage.org> on 2019-09-04 14:36:01 +0200)
  * Upstream changes:     - Fix Revision.from_dict to allow optional
    fields.

 -- Software Heritage autobuilder (on jenkins-debian1) <jenkins@jenkins-debian1.internal.softwareheritage.org>  Wed, 04 Sep 2019 13:07:59 +0000

swh-model (0.0.43-1~swh1) unstable-swh; urgency=medium

  * New upstream release 0.0.43     - (tagged by Antoine R. Dumont
    (@ardumont) <antoine.romain.dumont@gmail.com> on 2019-09-03 14:04:44
    +0200)
  * Upstream changes:     - v0.0.43     - swh identify: add support for
    origin PIDs     - identifiers.py: add constants for 'swh:1' and
    sanitize namespace

 -- Software Heritage autobuilder (on jenkins-debian1) <jenkins@jenkins-debian1.internal.softwareheritage.org>  Tue, 03 Sep 2019 12:09:04 +0000

swh-model (0.0.42-1~swh1) unstable-swh; urgency=medium

  * New upstream release 0.0.42     - (tagged by Valentin Lorentz
    <vlorentz@softwareheritage.org> on 2019-08-22 14:04:03 +0200)
  * Upstream changes:     - v0.0.42     - Tweak swh.model.model to be
    closer to what swh-storage     - accepts for releases and origin
    visits.

 -- Software Heritage autobuilder (on jenkins-debian1) <jenkins@jenkins-debian1.internal.softwareheritage.org>  Thu, 22 Aug 2019 12:12:22 +0000

swh-model (0.0.41-1~swh1) unstable-swh; urgency=medium

  * New upstream release 0.0.41     - (tagged by Valentin Lorentz
    <vlorentz@softwareheritage.org> on 2019-08-20 11:46:13 +0200)
  * Upstream changes:     - tweaks to swh.model.model to support more
    valid inputs     - * Allow -1 as Content length.     - * Add
    optional 'ctime' field to Content.     - * Generated content with
    status=hidden should have a data field.     - * Add a get_hash
    helper method to Content.

 -- Software Heritage autobuilder (on jenkins-debian1) <jenkins@jenkins-debian1.internal.softwareheritage.org>  Tue, 20 Aug 2019 09:50:09 +0000

swh-model (0.0.40-1~swh1) unstable-swh; urgency=medium

  * New upstream release 0.0.40     - (tagged by Valentin Lorentz
    <vlorentz@softwareheritage.org> on 2019-08-06 14:36:37 +0200)
  * Upstream changes:     - Add SHA1_SIZE constant.

 -- Software Heritage autobuilder (on jenkins-debian1) <jenkins@jenkins-debian1.internal.softwareheritage.org>  Tue, 06 Aug 2019 12:38:36 +0000

swh-model (0.0.39-1~swh1) unstable-swh; urgency=medium

  * New upstream release 0.0.39     - (tagged by Valentin Lorentz
    <vlorentz@softwareheritage.org> on 2019-07-18 12:28:42 +0200)
  * Upstream changes:     - * fix pyblake2 dependency * origin
    persistent identifiers * release metadata

 -- Software Heritage autobuilder (on jenkins-debian1) <jenkins@jenkins-debian1.internal.softwareheritage.org>  Thu, 18 Jul 2019 10:31:00 +0000

swh-model (0.0.38-1~swh1) unstable-swh; urgency=medium

  * New upstream release 0.0.38     - (tagged by Valentin Lorentz
    <vlorentz@softwareheritage.org> on 2019-06-18 13:40:20 +0200)
  * Upstream changes:     - Remove dependency on swh-core.     - This is
    a fix to workaround pip's inability to correctly solve     - extra
    requirements (swh-model depends on swh-core[], but if other     -
    packages depend on swh-model and swh-core[http], the 'http' extra
    - does not always get installed).

 -- Software Heritage autobuilder (on jenkins-debian1) <jenkins@jenkins-debian1.internal.softwareheritage.org>  Tue, 18 Jun 2019 11:50:14 +0000

swh-model (0.0.37-1~swh1) unstable-swh; urgency=medium

  * New upstream release 0.0.37     - (tagged by David Douard
    <david.douard@sdfa3.org> on 2019-05-15 15:44:21 +0200)
  * Upstream changes:     - cli: add support for --help on the
    'identify' cli tool

 -- Software Heritage autobuilder (on jenkins-debian1) <jenkins@jenkins-debian1.internal.softwareheritage.org>  Thu, 13 Jun 2019 14:40:16 +0000

swh-model (0.0.36-1~swh1) unstable-swh; urgency=medium

  * New upstream release 0.0.36     - (tagged by Valentin Lorentz
    <vlorentz@softwareheritage.org> on 2019-04-26 13:33:29 +0200)
  * Upstream changes:     - Prevent from_dict() from changing its input
    dict.

 -- Software Heritage autobuilder (on jenkins-debian1) <jenkins@jenkins-debian1.internal.softwareheritage.org>  Fri, 26 Apr 2019 11:57:45 +0000

swh-model (0.0.35-1~swh2) unstable-swh; urgency=medium

  * Remove hypothesis directory

 -- Nicolas Dandrimont <olasd@debian.org>  Thu, 18 Apr 2019 18:27:33 +0200

swh-model (0.0.35-1~swh1) unstable-swh; urgency=medium

  * New upstream release 0.0.35     - (tagged by Nicolas Dandrimont
    <nicolas@dandrimont.eu> on 2019-04-11 12:05:11 +0200)
  * Upstream changes:     - Release swh.model v0.0.35     - Fix
    hypothesis strategies to work in non-UTC timezones

 -- Software Heritage autobuilder (on jenkins-debian1) <jenkins@jenkins-debian1.internal.softwareheritage.org>  Thu, 11 Apr 2019 10:08:14 +0000

swh-model (0.0.34-1~swh1) unstable-swh; urgency=medium

  * New upstream release 0.0.34     - (tagged by Valentin Lorentz
    <vlorentz@softwareheritage.org> on 2019-04-09 18:30:50 +0200)
  * Upstream changes:     - Limit Content.length to what the pgsql
    storage supports.

 -- Software Heritage autobuilder (on jenkins-debian1) <jenkins@jenkins-debian1.internal.softwareheritage.org>  Wed, 10 Apr 2019 07:45:31 +0000

swh-model (0.0.33-1~swh1) unstable-swh; urgency=medium

  * New upstream release 0.0.33     - (tagged by Valentin Lorentz
    <vlorentz@softwareheritage.org> on 2019-04-08 21:46:28 +0200)
  * Upstream changes:     - Tune the model generation to work with the
    pgsql storage.

 -- Software Heritage autobuilder (on jenkins-debian1) <jenkins@jenkins-debian1.internal.softwareheritage.org>  Tue, 09 Apr 2019 15:11:51 +0000

swh-model (0.0.32-1~swh1) unstable-swh; urgency=medium

  * New upstream release 0.0.32     - (tagged by Valentin Lorentz
    <vlorentz@softwareheritage.org> on 2019-04-05 19:15:16 +0200)
  * Upstream changes:     - Add a model based using 'attrs' and
    Hypothesis strategies to generate it.

 -- Software Heritage autobuilder (on jenkins-debian1) <jenkins@jenkins-debian1.internal.softwareheritage.org>  Mon, 08 Apr 2019 12:57:45 +0000

swh-model (0.0.31-1~swh2) unstable-swh; urgency=medium

  * Add new dependencies on python3-attr and python3-hypothesis

 -- Nicolas Dandrimont <olasd@debian.org>  Mon, 08 Apr 2019 14:55:50 +0200

swh-model (0.0.31-1~swh1) unstable-swh; urgency=medium

  * New upstream release 0.0.31     - (tagged by Valentin Lorentz
    <vlorentz@softwareheritage.org> on 2019-04-04 20:46:15 +0200)
  * Upstream changes:     - Make snapshot_identifier add the cycle to
    the exception's arguments when it detects one.

 -- Software Heritage autobuilder (on jenkins-debian1) <jenkins@jenkins-debian1.internal.softwareheritage.org>  Fri, 05 Apr 2019 09:07:35 +0000

swh-model (0.0.30-1~swh1) unstable-swh; urgency=medium

  * New upstream release 0.0.30     - (tagged by David Douard
    <david.douard@sdfa3.org> on 2019-01-08 12:28:35 +0100)
  * Upstream changes:     - v0.0.30

 -- Software Heritage autobuilder (on jenkins-debian1) <jenkins@jenkins-debian1.internal.softwareheritage.org>  Wed, 09 Jan 2019 17:31:53 +0000

swh-model (0.0.29-1~swh1) unstable-swh; urgency=medium

  * Release swh.model v0.0.29
  * Reference iPRES paper in PID documentation
  * Remove deprecated swh.model.hashutil.hash_* functions
  * Split debian packaging to separate branch

 -- Nicolas Dandrimont <nicolas@dandrimont.eu>  Wed, 31 Oct 2018 18:26:32 +0100

swh-model (0.0.28-1~swh1) unstable-swh; urgency=medium

  * v0.0.28
  * setup: prepare for pypi upload
  * tests: Initialize tox use
  * tests: Migrate to pytest
  * docs: Improve basic repository information
  * docs: document PID resolution possibilities other than Web UI /
  * hashutil: Migrate towards MultiHash api

 -- Antoine R. Dumont (@ardumont) <antoine.romain.dumont@gmail.com>  Tue, 23 Oct 2018 16:24:21 +0200

swh-model (0.0.27-1~swh1) unstable-swh; urgency=medium

  * v0.0.27
  * Refactor: Add MultiHash class to improve hash computations
  * swh.model.hashutil: Improve and clarify docstrings
  * swh.model.hashutil: Mark hash_* function as deprecated

 -- Antoine R. Dumont (@ardumont) <antoine.romain.dumont@gmail.com>  Mon, 17 Sep 2018 12:07:59 +0200

swh-model (0.0.26-1~swh1) unstable-swh; urgency=medium

  * v0.0.26
  * swh.model.identifiers: Open metadata in persistent_identifier method
  * refactor CLI tests to avoid duplicate assertion pairs
  * swh-identify: follow symlinks for CLI arguments (by default)
  * cli.py: prefer os.fsdecode() over manual fiddling with
    locale.getpref...
  * swh-identify: add support for passing multiple CLI arguments

 -- Antoine R. Dumont (@ardumont) <antoine.romain.dumont@gmail.com>  Mon, 23 Jul 2018 14:29:54 +0200

swh-model (0.0.25-1~swh1) unstable-swh; urgency=medium

  * version 0.0.25

 -- Antoine Lambert <antoine.lambert@inria.fr>  Fri, 29 Jun 2018 11:49:25 +0200

swh-model (0.0.24-1~swh1) unstable-swh; urgency=medium

  * v0.0.24
  * swh.model.cli: Catch specific exception during identifiers check
  * identifiers: Validate input
  * identifiers: Raise when error during parsing persistent identifiers
  * Update blake2 support to be less Debian-specific
  * add swh-identify CLI tool to compute persistent identifiers
  * docs: Update high-level documentation (Merkle DAG description,
  * contextual information for persistent IDs, etc...)

 -- Antoine R. Dumont (@ardumont) <antoine.romain.dumont@gmail.com>  Fri, 22 Jun 2018 15:38:32 +0200

swh-model (0.0.23-1~swh1) unstable-swh; urgency=medium

  * version 0.0.23

 -- Antoine Lambert <antoine.lambert@inria.fr>  Tue, 29 May 2018 14:08:45 +0200

swh-model (0.0.22-1~swh1) unstable-swh; urgency=medium

  * version 0.0.22

 -- Antoine Pietri <antoine.pietri1@gmail.com>  Tue, 30 Jan 2018 18:22:42 +0100

swh-model (0.0.21-1~swh1) unstable-swh; urgency=medium

  * v0.0.21
  * swh.model.identifiers: Add persistent identifier function
  * docs: document the naming scheme for persistent identifiers
  * bin/swh-hash-file: new binary to compute SWH-style content
    identifiers

 -- Antoine R. Dumont (@ardumont) <antoine.romain.dumont@gmail.com>  Wed, 17 Jan 2018 11:06:33 +0100

swh-model (0.0.20-1~swh1) unstable-swh; urgency=medium

  * v0.0.20
  * swh.model.hashutil.hash_data: Optionally integrate length in result
  * hashutil: add `snapshot` object type for git hashes
  * docs: add absolute anchor to documentation index

 -- Antoine R. Dumont (@ardumont) <antoine.romain.dumont@gmail.com>  Wed, 20 Dec 2017 10:47:10 +0100

swh-model (0.0.19-1~swh1) unstable-swh; urgency=medium

  * Release swh.model version 0.0.19
  * Update packaging runes

 -- Nicolas Dandrimont <nicolas@dandrimont.eu>  Thu, 12 Oct 2017 18:07:59 +0200

swh-model (0.0.18-1~swh1) unstable-swh; urgency=medium

  * Release swh.model v0.0.18
  * Replace swh.model.git with swh.model.from_disk (T709).
  * Clean up documentation

 -- Nicolas Dandrimont <nicolas@dandrimont.eu>  Thu, 05 Oct 2017 20:48:29 +0200

swh-model (0.0.17-1~swh1) unstable-swh; urgency=medium

  * Release swh.model v0.0.17
  * Clean up pyblake2 requirement for Python 3.5+

 -- Nicolas Dandrimont <nicolas@dandrimont.eu>  Mon, 26 Jun 2017 14:41:49 +0200

swh-model (0.0.16-1~swh1) unstable-swh; urgency=medium

  * Release swh.model v0.0.16
  * Make sure we generate proper permissions in directories

 -- Nicolas Dandrimont <nicolas@dandrimont.eu>  Fri, 07 Apr 2017 14:32:34 +0200

swh-model (0.0.15-1~swh1) unstable-swh; urgency=medium

  * v0.0.15
  * Add possibility to compute new blake2 hashes
  * Add blake2s256 hash as default new hash computation algorithm

 -- Antoine R. Dumont (@ardumont) <antoine.romain.dumont@gmail.com>  Fri, 24 Mar 2017 16:32:35 +0100

swh-model (0.0.14-1~swh1) unstable-swh; urgency=medium

  * v0.0.14
  * Migrate functions from swh.core.hashutil to swh.model.hashutil

 -- Antoine R. Dumont (@ardumont) <antoine.romain.dumont@gmail.com>  Wed, 15 Mar 2017 16:00:56 +0100

swh-model (0.0.13-1~swh1) unstable-swh; urgency=medium

  * Release swh.model v0.0.13
  * Timestamps are now fully integer values

 -- Nicolas Dandrimont <nicolas@dandrimont.eu>  Tue, 14 Feb 2017 19:32:24 +0100

swh-model (0.0.12-1~swh1) unstable-swh; urgency=medium

  * Release swh.model v0.0.12
  * Add more tests to git tree hash computations

 -- Nicolas Dandrimont <nicolas@dandrimont.eu>  Tue, 14 Jun 2016 17:08:20 +0200

swh-model (0.0.11-1~swh1) unstable-swh; urgency=medium

  * v0.0.11
  * Open git.children_hashes api
  * Rename git.walk_and_compute_sha1_from_directory_2 to
    git.compute_hashes_from_directory
  * Remove dead code

 -- Antoine R. Dumont (@ardumont) <antoine.romain.dumont@gmail.com>  Sat, 11 Jun 2016 02:23:19 +0200

swh-model (0.0.10-1~swh1) unstable-swh; urgency=medium

  * v0.0.10
  * Add objects_per_type api
  * Open a new walk_and_compute_sha1_from_directory_2 api
  * Improve internal api regarding directory and tree hash computations

 -- Antoine R. Dumont (@ardumont) <antoine.romain.dumont@gmail.com>  Wed, 08 Jun 2016 15:54:59 +0200

swh-model (0.0.9-1~swh1) unstable-swh; urgency=medium

  * v0.0.9
  * Add coverage on edge case
  * Optimize git hash walk

 -- Antoine R. Dumont (@ardumont) <antoine.romain.dumont@gmail.com>  Thu, 26 May 2016 12:56:17 +0200

swh-model (0.0.8-1~swh1) unstable-swh; urgency=medium

  * v0.0.8
  * Add coverage on edge case
  * Optimize git hash walk

 -- Antoine R. Dumont (@ardumont) <antoine.romain.dumont@gmail.com>  Thu, 26 May 2016 12:33:59 +0200

swh-model (0.0.7-1~swh1) unstable-swh; urgency=medium

  * v0.0.7
  * Improve corner case policy about walking and computing hash tree (+
    update)

 -- Antoine R. Dumont (@ardumont) <antoine.romain.dumont@gmail.com>  Wed, 25 May 2016 23:47:19 +0200

swh-model (0.0.6-1~swh1) unstable-swh; urgency=medium

  * v0.0.6
  * Improve corner case on git hash memory update function
  * debian packaging: Ignore fs tests for packaging

 -- Antoine R. Dumont (@ardumont) <antoine.romain.dumont@gmail.com>  Tue, 24 May 2016 17:01:06 +0200

swh-model (0.0.5-1~swh1) unstable-swh; urgency=medium

  * v0.0.5
  * Add update git hash computation from existing data
  * Add revision identifier data for hash identifier computation (extra-
    headers)

 -- Antoine R. Dumont (@ardumont) <antoine.romain.dumont@gmail.com>  Fri, 15 Apr 2016 12:51:21 +0200

swh-model (0.0.4-1~swh1) unstable-swh; urgency=medium

  * v0.0.4
  * Migrate swh.loader.dir.git module to swh.model.git

 -- Antoine R. Dumont (@ardumont) <antoine.romain.dumont@gmail.com>  Mon, 21 Mar 2016 15:20:28 +0100

swh-model (0.0.3-1~swh1) unstable-swh; urgency=medium

  * v0.0.3
  * Release name is now in bytes

 -- Antoine R. Dumont (@ardumont) <antoine.romain.dumont@gmail.com>  Wed, 27 Jan 2016 15:50:08 +0100

swh-model (0.0.2-1~swh1) unstable-swh; urgency=medium

  * Prepare release of v0.0.2
  * Import the rest of swh.core.hashutil

 -- Nicolas Dandrimont <nicolas@dandrimont.eu>  Wed, 16 Dec 2015 18:30:12 +0100

swh-model (0.0.1-1~swh1) unstable-swh; urgency=medium

  * Initial release
  * Prepare swh.model release v0.0.1

 -- Nicolas Dandrimont <nicolas@dandrimont.eu>  Mon, 07 Dec 2015 18:26:58 +0100<|MERGE_RESOLUTION|>--- conflicted
+++ resolved
@@ -1,10 +1,3 @@
-<<<<<<< HEAD
-swh-model (6.0.0-1~swh1~bpo10+1) buster-swh; urgency=medium
-
-  * Rebuild for buster-swh
-
- -- Software Heritage autobuilder (on jenkins-debian1) <jenkins@jenkins-debian1.internal.softwareheritage.org>  Wed, 23 Mar 2022 10:08:15 +0000
-=======
 swh-model (6.0.1-1~swh1) unstable-swh; urgency=medium
 
   * New upstream release 6.0.1     - (tagged by Antoine R. Dumont
@@ -13,7 +6,6 @@
   * Upstream changes:     - v6.0.1     - Fix documentation papercuts
 
  -- Software Heritage autobuilder (on jenkins-debian1) <jenkins@jenkins-debian1.internal.softwareheritage.org>  Fri, 01 Apr 2022 08:25:24 +0000
->>>>>>> f87a92bf
 
 swh-model (6.0.0-1~swh1) unstable-swh; urgency=medium
 
