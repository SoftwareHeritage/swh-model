<<<<<<< HEAD
swh-model (0.0.8-1~swh1~bpo9+1) stretch-swh; urgency=medium

  * Rebuild for stretch-backports.

 -- Antoine R. Dumont (@ardumont) <antoine.romain.dumont@gmail.com>  Thu, 26 May 2016 12:33:59 +0200
=======
swh-model (0.0.9-1~swh1) unstable-swh; urgency=medium

  * v0.0.9
  * Add coverage on edge case
  * Optimize git hash walk

 -- Antoine R. Dumont (@ardumont) <antoine.romain.dumont@gmail.com>  Thu, 26 May 2016 12:56:17 +0200
>>>>>>> 93bca44b

swh-model (0.0.8-1~swh1) unstable-swh; urgency=medium

  * v0.0.8
  * Add coverage on edge case
  * Optimize git hash walk

 -- Antoine R. Dumont (@ardumont) <antoine.romain.dumont@gmail.com>  Thu, 26 May 2016 12:33:59 +0200

swh-model (0.0.7-1~swh1) unstable-swh; urgency=medium

  * v0.0.7
  * Improve corner case policy about walking and computing hash tree (+
    update)

 -- Antoine R. Dumont (@ardumont) <antoine.romain.dumont@gmail.com>  Wed, 25 May 2016 23:47:19 +0200

swh-model (0.0.6-1~swh1) unstable-swh; urgency=medium

  * v0.0.6
  * Improve corner case on git hash memory update function
  * debian packaging: Ignore fs tests for packaging

 -- Antoine R. Dumont (@ardumont) <antoine.romain.dumont@gmail.com>  Tue, 24 May 2016 17:01:06 +0200

swh-model (0.0.5-1~swh1) unstable-swh; urgency=medium

  * v0.0.5
  * Add update git hash computation from existing data
  * Add revision identifier data for hash identifier computation (extra-
    headers)

 -- Antoine R. Dumont (@ardumont) <antoine.romain.dumont@gmail.com>  Fri, 15 Apr 2016 12:51:21 +0200

swh-model (0.0.4-1~swh1) unstable-swh; urgency=medium

  * v0.0.4
  * Migrate swh.loader.dir.git module to swh.model.git

 -- Antoine R. Dumont (@ardumont) <antoine.romain.dumont@gmail.com>  Mon, 21 Mar 2016 15:20:28 +0100

swh-model (0.0.3-1~swh1) unstable-swh; urgency=medium

  * v0.0.3
  * Release name is now in bytes

 -- Antoine R. Dumont (@ardumont) <antoine.romain.dumont@gmail.com>  Wed, 27 Jan 2016 15:50:08 +0100

swh-model (0.0.2-1~swh1) unstable-swh; urgency=medium

  * Prepare release of v0.0.2
  * Import the rest of swh.core.hashutil

 -- Nicolas Dandrimont <nicolas@dandrimont.eu>  Wed, 16 Dec 2015 18:30:12 +0100

swh-model (0.0.1-1~swh1) unstable-swh; urgency=medium

  * Initial release
  * Prepare swh.model release v0.0.1

 -- Nicolas Dandrimont <nicolas@dandrimont.eu>  Mon, 07 Dec 2015 18:26:58 +0100<|MERGE_RESOLUTION|>--- conflicted
+++ resolved
@@ -1,10 +1,3 @@
-<<<<<<< HEAD
-swh-model (0.0.8-1~swh1~bpo9+1) stretch-swh; urgency=medium
-
-  * Rebuild for stretch-backports.
-
- -- Antoine R. Dumont (@ardumont) <antoine.romain.dumont@gmail.com>  Thu, 26 May 2016 12:33:59 +0200
-=======
 swh-model (0.0.9-1~swh1) unstable-swh; urgency=medium
 
   * v0.0.9
@@ -12,7 +5,6 @@
   * Optimize git hash walk
 
  -- Antoine R. Dumont (@ardumont) <antoine.romain.dumont@gmail.com>  Thu, 26 May 2016 12:56:17 +0200
->>>>>>> 93bca44b
 
 swh-model (0.0.8-1~swh1) unstable-swh; urgency=medium
 
