<<<<<<< HEAD
swh-model (0.0.1-1~swh1~bpo9+1) stretch-swh; urgency=medium

  * Rebuild for stretch-backports.

 -- Nicolas Dandrimont <nicolas@dandrimont.eu>  Mon, 07 Dec 2015 18:26:58 +0100
=======
swh-model (0.0.2-1~swh1) unstable-swh; urgency=medium

  * Prepare release of v0.0.2
  * Import the rest of swh.core.hashutil

 -- Nicolas Dandrimont <nicolas@dandrimont.eu>  Wed, 16 Dec 2015 18:30:12 +0100
>>>>>>> 6804665c

swh-model (0.0.1-1~swh1) unstable-swh; urgency=medium

  * Initial release
  * Prepare swh.model release v0.0.1

 -- Nicolas Dandrimont <nicolas@dandrimont.eu>  Mon, 07 Dec 2015 18:26:58 +0100<|MERGE_RESOLUTION|>--- conflicted
+++ resolved
@@ -1,17 +1,9 @@
-<<<<<<< HEAD
-swh-model (0.0.1-1~swh1~bpo9+1) stretch-swh; urgency=medium
-
-  * Rebuild for stretch-backports.
-
- -- Nicolas Dandrimont <nicolas@dandrimont.eu>  Mon, 07 Dec 2015 18:26:58 +0100
-=======
 swh-model (0.0.2-1~swh1) unstable-swh; urgency=medium
 
   * Prepare release of v0.0.2
   * Import the rest of swh.core.hashutil
 
  -- Nicolas Dandrimont <nicolas@dandrimont.eu>  Wed, 16 Dec 2015 18:30:12 +0100
->>>>>>> 6804665c
 
 swh-model (0.0.1-1~swh1) unstable-swh; urgency=medium
 
