--- conflicted
+++ resolved
@@ -1,10 +1,3 @@
-<<<<<<< HEAD
-swh-model (0.7.3-1~swh1~bpo10+1) buster-swh; urgency=medium
-
-  * Rebuild for buster-swh
-
- -- Software Heritage autobuilder (on jenkins-debian1) <jenkins@jenkins-debian1.internal.softwareheritage.org>  Tue, 27 Oct 2020 15:08:32 +0000
-=======
 swh-model (0.8.0-1~swh1) unstable-swh; urgency=medium
 
   * New upstream release 0.8.0     - (tagged by Antoine R. Dumont
@@ -16,7 +9,6 @@
     Improve error messages in case of invalid SWHIDs
 
  -- Software Heritage autobuilder (on jenkins-debian1) <jenkins@jenkins-debian1.internal.softwareheritage.org>  Thu, 12 Nov 2020 12:10:46 +0000
->>>>>>> 50da48a9
 
 swh-model (0.7.3-1~swh1) unstable-swh; urgency=medium
 
