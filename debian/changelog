<<<<<<< HEAD
swh-model (0.0.32-1~swh1~bpo9+1) stretch-swh; urgency=medium

  * Rebuild for stretch-swh

 -- Software Heritage autobuilder (on jenkins-debian1) <jenkins@jenkins-debian1.internal.softwareheritage.org>  Mon, 08 Apr 2019 12:59:05 +0000
=======
swh-model (0.0.35-1~swh1) unstable-swh; urgency=medium

  * New upstream release 0.0.35     - (tagged by Nicolas Dandrimont
    <nicolas@dandrimont.eu> on 2019-04-11 12:05:11 +0200)
  * Upstream changes:     - Release swh.model v0.0.35     - Fix
    hypothesis strategies to work in non-UTC timezones

 -- Software Heritage autobuilder (on jenkins-debian1) <jenkins@jenkins-debian1.internal.softwareheritage.org>  Thu, 11 Apr 2019 10:08:14 +0000

swh-model (0.0.34-1~swh1) unstable-swh; urgency=medium

  * New upstream release 0.0.34     - (tagged by Valentin Lorentz
    <vlorentz@softwareheritage.org> on 2019-04-09 18:30:50 +0200)
  * Upstream changes:     - Limit Content.length to what the pgsql
    storage supports.

 -- Software Heritage autobuilder (on jenkins-debian1) <jenkins@jenkins-debian1.internal.softwareheritage.org>  Wed, 10 Apr 2019 07:45:31 +0000

swh-model (0.0.33-1~swh1) unstable-swh; urgency=medium

  * New upstream release 0.0.33     - (tagged by Valentin Lorentz
    <vlorentz@softwareheritage.org> on 2019-04-08 21:46:28 +0200)
  * Upstream changes:     - Tune the model generation to work with the
    pgsql storage.

 -- Software Heritage autobuilder (on jenkins-debian1) <jenkins@jenkins-debian1.internal.softwareheritage.org>  Tue, 09 Apr 2019 15:11:51 +0000
>>>>>>> 7ba5d5eb

swh-model (0.0.32-1~swh1) unstable-swh; urgency=medium

  * New upstream release 0.0.32     - (tagged by Valentin Lorentz
    <vlorentz@softwareheritage.org> on 2019-04-05 19:15:16 +0200)
  * Upstream changes:     - Add a model based using 'attrs' and
    Hypothesis strategies to generate it.

 -- Software Heritage autobuilder (on jenkins-debian1) <jenkins@jenkins-debian1.internal.softwareheritage.org>  Mon, 08 Apr 2019 12:57:45 +0000

swh-model (0.0.31-1~swh2) unstable-swh; urgency=medium

  * Add new dependencies on python3-attr and python3-hypothesis

 -- Nicolas Dandrimont <olasd@debian.org>  Mon, 08 Apr 2019 14:55:50 +0200

swh-model (0.0.31-1~swh1) unstable-swh; urgency=medium

  * New upstream release 0.0.31     - (tagged by Valentin Lorentz
    <vlorentz@softwareheritage.org> on 2019-04-04 20:46:15 +0200)
  * Upstream changes:     - Make snapshot_identifier add the cycle to
    the exception's arguments when it detects one.

 -- Software Heritage autobuilder (on jenkins-debian1) <jenkins@jenkins-debian1.internal.softwareheritage.org>  Fri, 05 Apr 2019 09:07:35 +0000

swh-model (0.0.30-1~swh1) unstable-swh; urgency=medium

  * New upstream release 0.0.30     - (tagged by David Douard
    <david.douard@sdfa3.org> on 2019-01-08 12:28:35 +0100)
  * Upstream changes:     - v0.0.30

 -- Software Heritage autobuilder (on jenkins-debian1) <jenkins@jenkins-debian1.internal.softwareheritage.org>  Wed, 09 Jan 2019 17:31:53 +0000

swh-model (0.0.29-1~swh1) unstable-swh; urgency=medium

  * Release swh.model v0.0.29
  * Reference iPRES paper in PID documentation
  * Remove deprecated swh.model.hashutil.hash_* functions
  * Split debian packaging to separate branch

 -- Nicolas Dandrimont <nicolas@dandrimont.eu>  Wed, 31 Oct 2018 18:26:32 +0100

swh-model (0.0.28-1~swh1) unstable-swh; urgency=medium

  * v0.0.28
  * setup: prepare for pypi upload
  * tests: Initialize tox use
  * tests: Migrate to pytest
  * docs: Improve basic repository information
  * docs: document PID resolution possibilities other than Web UI /
  * hashutil: Migrate towards MultiHash api

 -- Antoine R. Dumont (@ardumont) <antoine.romain.dumont@gmail.com>  Tue, 23 Oct 2018 16:24:21 +0200

swh-model (0.0.27-1~swh1) unstable-swh; urgency=medium

  * v0.0.27
  * Refactor: Add MultiHash class to improve hash computations
  * swh.model.hashutil: Improve and clarify docstrings
  * swh.model.hashutil: Mark hash_* function as deprecated

 -- Antoine R. Dumont (@ardumont) <antoine.romain.dumont@gmail.com>  Mon, 17 Sep 2018 12:07:59 +0200

swh-model (0.0.26-1~swh1) unstable-swh; urgency=medium

  * v0.0.26
  * swh.model.identifiers: Open metadata in persistent_identifier method
  * refactor CLI tests to avoid duplicate assertion pairs
  * swh-identify: follow symlinks for CLI arguments (by default)
  * cli.py: prefer os.fsdecode() over manual fiddling with
    locale.getpref...
  * swh-identify: add support for passing multiple CLI arguments

 -- Antoine R. Dumont (@ardumont) <antoine.romain.dumont@gmail.com>  Mon, 23 Jul 2018 14:29:54 +0200

swh-model (0.0.25-1~swh1) unstable-swh; urgency=medium

  * version 0.0.25

 -- Antoine Lambert <antoine.lambert@inria.fr>  Fri, 29 Jun 2018 11:49:25 +0200

swh-model (0.0.24-1~swh1) unstable-swh; urgency=medium

  * v0.0.24
  * swh.model.cli: Catch specific exception during identifiers check
  * identifiers: Validate input
  * identifiers: Raise when error during parsing persistent identifiers
  * Update blake2 support to be less Debian-specific
  * add swh-identify CLI tool to compute persistent identifiers
  * docs: Update high-level documentation (Merkle DAG description,
  * contextual information for persistent IDs, etc...)

 -- Antoine R. Dumont (@ardumont) <antoine.romain.dumont@gmail.com>  Fri, 22 Jun 2018 15:38:32 +0200

swh-model (0.0.23-1~swh1) unstable-swh; urgency=medium

  * version 0.0.23

 -- Antoine Lambert <antoine.lambert@inria.fr>  Tue, 29 May 2018 14:08:45 +0200

swh-model (0.0.22-1~swh1) unstable-swh; urgency=medium

  * version 0.0.22

 -- Antoine Pietri <antoine.pietri1@gmail.com>  Tue, 30 Jan 2018 18:22:42 +0100

swh-model (0.0.21-1~swh1) unstable-swh; urgency=medium

  * v0.0.21
  * swh.model.identifiers: Add persistent identifier function
  * docs: document the naming scheme for persistent identifiers
  * bin/swh-hash-file: new binary to compute SWH-style content
    identifiers

 -- Antoine R. Dumont (@ardumont) <antoine.romain.dumont@gmail.com>  Wed, 17 Jan 2018 11:06:33 +0100

swh-model (0.0.20-1~swh1) unstable-swh; urgency=medium

  * v0.0.20
  * swh.model.hashutil.hash_data: Optionally integrate length in result
  * hashutil: add `snapshot` object type for git hashes
  * docs: add absolute anchor to documentation index

 -- Antoine R. Dumont (@ardumont) <antoine.romain.dumont@gmail.com>  Wed, 20 Dec 2017 10:47:10 +0100

swh-model (0.0.19-1~swh1) unstable-swh; urgency=medium

  * Release swh.model version 0.0.19
  * Update packaging runes

 -- Nicolas Dandrimont <nicolas@dandrimont.eu>  Thu, 12 Oct 2017 18:07:59 +0200

swh-model (0.0.18-1~swh1) unstable-swh; urgency=medium

  * Release swh.model v0.0.18
  * Replace swh.model.git with swh.model.from_disk (T709).
  * Clean up documentation

 -- Nicolas Dandrimont <nicolas@dandrimont.eu>  Thu, 05 Oct 2017 20:48:29 +0200

swh-model (0.0.17-1~swh1) unstable-swh; urgency=medium

  * Release swh.model v0.0.17
  * Clean up pyblake2 requirement for Python 3.5+

 -- Nicolas Dandrimont <nicolas@dandrimont.eu>  Mon, 26 Jun 2017 14:41:49 +0200

swh-model (0.0.16-1~swh1) unstable-swh; urgency=medium

  * Release swh.model v0.0.16
  * Make sure we generate proper permissions in directories

 -- Nicolas Dandrimont <nicolas@dandrimont.eu>  Fri, 07 Apr 2017 14:32:34 +0200

swh-model (0.0.15-1~swh1) unstable-swh; urgency=medium

  * v0.0.15
  * Add possibility to compute new blake2 hashes
  * Add blake2s256 hash as default new hash computation algorithm

 -- Antoine R. Dumont (@ardumont) <antoine.romain.dumont@gmail.com>  Fri, 24 Mar 2017 16:32:35 +0100

swh-model (0.0.14-1~swh1) unstable-swh; urgency=medium

  * v0.0.14
  * Migrate functions from swh.core.hashutil to swh.model.hashutil

 -- Antoine R. Dumont (@ardumont) <antoine.romain.dumont@gmail.com>  Wed, 15 Mar 2017 16:00:56 +0100

swh-model (0.0.13-1~swh1) unstable-swh; urgency=medium

  * Release swh.model v0.0.13
  * Timestamps are now fully integer values

 -- Nicolas Dandrimont <nicolas@dandrimont.eu>  Tue, 14 Feb 2017 19:32:24 +0100

swh-model (0.0.12-1~swh1) unstable-swh; urgency=medium

  * Release swh.model v0.0.12
  * Add more tests to git tree hash computations

 -- Nicolas Dandrimont <nicolas@dandrimont.eu>  Tue, 14 Jun 2016 17:08:20 +0200

swh-model (0.0.11-1~swh1) unstable-swh; urgency=medium

  * v0.0.11
  * Open git.children_hashes api
  * Rename git.walk_and_compute_sha1_from_directory_2 to
    git.compute_hashes_from_directory
  * Remove dead code

 -- Antoine R. Dumont (@ardumont) <antoine.romain.dumont@gmail.com>  Sat, 11 Jun 2016 02:23:19 +0200

swh-model (0.0.10-1~swh1) unstable-swh; urgency=medium

  * v0.0.10
  * Add objects_per_type api
  * Open a new walk_and_compute_sha1_from_directory_2 api
  * Improve internal api regarding directory and tree hash computations

 -- Antoine R. Dumont (@ardumont) <antoine.romain.dumont@gmail.com>  Wed, 08 Jun 2016 15:54:59 +0200

swh-model (0.0.9-1~swh1) unstable-swh; urgency=medium

  * v0.0.9
  * Add coverage on edge case
  * Optimize git hash walk

 -- Antoine R. Dumont (@ardumont) <antoine.romain.dumont@gmail.com>  Thu, 26 May 2016 12:56:17 +0200

swh-model (0.0.8-1~swh1) unstable-swh; urgency=medium

  * v0.0.8
  * Add coverage on edge case
  * Optimize git hash walk

 -- Antoine R. Dumont (@ardumont) <antoine.romain.dumont@gmail.com>  Thu, 26 May 2016 12:33:59 +0200

swh-model (0.0.7-1~swh1) unstable-swh; urgency=medium

  * v0.0.7
  * Improve corner case policy about walking and computing hash tree (+
    update)

 -- Antoine R. Dumont (@ardumont) <antoine.romain.dumont@gmail.com>  Wed, 25 May 2016 23:47:19 +0200

swh-model (0.0.6-1~swh1) unstable-swh; urgency=medium

  * v0.0.6
  * Improve corner case on git hash memory update function
  * debian packaging: Ignore fs tests for packaging

 -- Antoine R. Dumont (@ardumont) <antoine.romain.dumont@gmail.com>  Tue, 24 May 2016 17:01:06 +0200

swh-model (0.0.5-1~swh1) unstable-swh; urgency=medium

  * v0.0.5
  * Add update git hash computation from existing data
  * Add revision identifier data for hash identifier computation (extra-
    headers)

 -- Antoine R. Dumont (@ardumont) <antoine.romain.dumont@gmail.com>  Fri, 15 Apr 2016 12:51:21 +0200

swh-model (0.0.4-1~swh1) unstable-swh; urgency=medium

  * v0.0.4
  * Migrate swh.loader.dir.git module to swh.model.git

 -- Antoine R. Dumont (@ardumont) <antoine.romain.dumont@gmail.com>  Mon, 21 Mar 2016 15:20:28 +0100

swh-model (0.0.3-1~swh1) unstable-swh; urgency=medium

  * v0.0.3
  * Release name is now in bytes

 -- Antoine R. Dumont (@ardumont) <antoine.romain.dumont@gmail.com>  Wed, 27 Jan 2016 15:50:08 +0100

swh-model (0.0.2-1~swh1) unstable-swh; urgency=medium

  * Prepare release of v0.0.2
  * Import the rest of swh.core.hashutil

 -- Nicolas Dandrimont <nicolas@dandrimont.eu>  Wed, 16 Dec 2015 18:30:12 +0100

swh-model (0.0.1-1~swh1) unstable-swh; urgency=medium

  * Initial release
  * Prepare swh.model release v0.0.1

 -- Nicolas Dandrimont <nicolas@dandrimont.eu>  Mon, 07 Dec 2015 18:26:58 +0100<|MERGE_RESOLUTION|>--- conflicted
+++ resolved
@@ -1,10 +1,3 @@
-<<<<<<< HEAD
-swh-model (0.0.32-1~swh1~bpo9+1) stretch-swh; urgency=medium
-
-  * Rebuild for stretch-swh
-
- -- Software Heritage autobuilder (on jenkins-debian1) <jenkins@jenkins-debian1.internal.softwareheritage.org>  Mon, 08 Apr 2019 12:59:05 +0000
-=======
 swh-model (0.0.35-1~swh1) unstable-swh; urgency=medium
 
   * New upstream release 0.0.35     - (tagged by Nicolas Dandrimont
@@ -31,7 +24,6 @@
     pgsql storage.
 
  -- Software Heritage autobuilder (on jenkins-debian1) <jenkins@jenkins-debian1.internal.softwareheritage.org>  Tue, 09 Apr 2019 15:11:51 +0000
->>>>>>> 7ba5d5eb
 
 swh-model (0.0.32-1~swh1) unstable-swh; urgency=medium
 
