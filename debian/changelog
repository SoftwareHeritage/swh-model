--- conflicted
+++ resolved
@@ -1,10 +1,3 @@
-<<<<<<< HEAD
-swh-model (0.0.10-1~swh1~bpo9+1) stretch-swh; urgency=medium
-
-  * Rebuild for stretch-backports.
-
- -- Antoine R. Dumont (@ardumont) <antoine.romain.dumont@gmail.com>  Wed, 08 Jun 2016 15:54:59 +0200
-=======
 swh-model (0.0.11-1~swh1) unstable-swh; urgency=medium
 
   * v0.0.11
@@ -14,7 +7,6 @@
   * Remove dead code
 
  -- Antoine R. Dumont (@ardumont) <antoine.romain.dumont@gmail.com>  Sat, 11 Jun 2016 02:23:19 +0200
->>>>>>> b16a3007
 
 swh-model (0.0.10-1~swh1) unstable-swh; urgency=medium
 
