<<<<<<< HEAD
swh-model (0.0.25-1~swh1~bpo9+1) stretch-swh; urgency=medium

  * Rebuild for stretch-backports.

 -- Antoine Lambert <antoine.lambert@inria.fr>  Fri, 29 Jun 2018 11:49:25 +0200
=======
swh-model (0.0.26-1~swh1) unstable-swh; urgency=medium

  * v0.0.26
  * swh.model.identifiers: Open metadata in persistent_identifier method
  * refactor CLI tests to avoid duplicate assertion pairs
  * swh-identify: follow symlinks for CLI arguments (by default)
  * cli.py: prefer os.fsdecode() over manual fiddling with
    locale.getpref...
  * swh-identify: add support for passing multiple CLI arguments

 -- Antoine R. Dumont (@ardumont) <antoine.romain.dumont@gmail.com>  Mon, 23 Jul 2018 14:29:54 +0200
>>>>>>> 986311b8

swh-model (0.0.25-1~swh1) unstable-swh; urgency=medium

  * version 0.0.25

 -- Antoine Lambert <antoine.lambert@inria.fr>  Fri, 29 Jun 2018 11:49:25 +0200

swh-model (0.0.24-1~swh1) unstable-swh; urgency=medium

  * v0.0.24
  * swh.model.cli: Catch specific exception during identifiers check
  * identifiers: Validate input
  * identifiers: Raise when error during parsing persistent identifiers
  * Update blake2 support to be less Debian-specific
  * add swh-identify CLI tool to compute persistent identifiers
  * docs: Update high-level documentation (Merkle DAG description,
  * contextual information for persistent IDs, etc...)

 -- Antoine R. Dumont (@ardumont) <antoine.romain.dumont@gmail.com>  Fri, 22 Jun 2018 15:38:32 +0200

swh-model (0.0.23-1~swh1) unstable-swh; urgency=medium

  * version 0.0.23

 -- Antoine Lambert <antoine.lambert@inria.fr>  Tue, 29 May 2018 14:08:45 +0200

swh-model (0.0.22-1~swh1) unstable-swh; urgency=medium

  * version 0.0.22

 -- Antoine Pietri <antoine.pietri1@gmail.com>  Tue, 30 Jan 2018 18:22:42 +0100

swh-model (0.0.21-1~swh1) unstable-swh; urgency=medium

  * v0.0.21
  * swh.model.identifiers: Add persistent identifier function
  * docs: document the naming scheme for persistent identifiers
  * bin/swh-hash-file: new binary to compute SWH-style content
    identifiers

 -- Antoine R. Dumont (@ardumont) <antoine.romain.dumont@gmail.com>  Wed, 17 Jan 2018 11:06:33 +0100

swh-model (0.0.20-1~swh1) unstable-swh; urgency=medium

  * v0.0.20
  * swh.model.hashutil.hash_data: Optionally integrate length in result
  * hashutil: add `snapshot` object type for git hashes
  * docs: add absolute anchor to documentation index

 -- Antoine R. Dumont (@ardumont) <antoine.romain.dumont@gmail.com>  Wed, 20 Dec 2017 10:47:10 +0100

swh-model (0.0.19-1~swh1) unstable-swh; urgency=medium

  * Release swh.model version 0.0.19
  * Update packaging runes

 -- Nicolas Dandrimont <nicolas@dandrimont.eu>  Thu, 12 Oct 2017 18:07:59 +0200

swh-model (0.0.18-1~swh1) unstable-swh; urgency=medium

  * Release swh.model v0.0.18
  * Replace swh.model.git with swh.model.from_disk (T709).
  * Clean up documentation

 -- Nicolas Dandrimont <nicolas@dandrimont.eu>  Thu, 05 Oct 2017 20:48:29 +0200

swh-model (0.0.17-1~swh1) unstable-swh; urgency=medium

  * Release swh.model v0.0.17
  * Clean up pyblake2 requirement for Python 3.5+

 -- Nicolas Dandrimont <nicolas@dandrimont.eu>  Mon, 26 Jun 2017 14:41:49 +0200

swh-model (0.0.16-1~swh1) unstable-swh; urgency=medium

  * Release swh.model v0.0.16
  * Make sure we generate proper permissions in directories

 -- Nicolas Dandrimont <nicolas@dandrimont.eu>  Fri, 07 Apr 2017 14:32:34 +0200

swh-model (0.0.15-1~swh1) unstable-swh; urgency=medium

  * v0.0.15
  * Add possibility to compute new blake2 hashes
  * Add blake2s256 hash as default new hash computation algorithm

 -- Antoine R. Dumont (@ardumont) <antoine.romain.dumont@gmail.com>  Fri, 24 Mar 2017 16:32:35 +0100

swh-model (0.0.14-1~swh1) unstable-swh; urgency=medium

  * v0.0.14
  * Migrate functions from swh.core.hashutil to swh.model.hashutil

 -- Antoine R. Dumont (@ardumont) <antoine.romain.dumont@gmail.com>  Wed, 15 Mar 2017 16:00:56 +0100

swh-model (0.0.13-1~swh1) unstable-swh; urgency=medium

  * Release swh.model v0.0.13
  * Timestamps are now fully integer values

 -- Nicolas Dandrimont <nicolas@dandrimont.eu>  Tue, 14 Feb 2017 19:32:24 +0100

swh-model (0.0.12-1~swh1) unstable-swh; urgency=medium

  * Release swh.model v0.0.12
  * Add more tests to git tree hash computations

 -- Nicolas Dandrimont <nicolas@dandrimont.eu>  Tue, 14 Jun 2016 17:08:20 +0200

swh-model (0.0.11-1~swh1) unstable-swh; urgency=medium

  * v0.0.11
  * Open git.children_hashes api
  * Rename git.walk_and_compute_sha1_from_directory_2 to
    git.compute_hashes_from_directory
  * Remove dead code

 -- Antoine R. Dumont (@ardumont) <antoine.romain.dumont@gmail.com>  Sat, 11 Jun 2016 02:23:19 +0200

swh-model (0.0.10-1~swh1) unstable-swh; urgency=medium

  * v0.0.10
  * Add objects_per_type api
  * Open a new walk_and_compute_sha1_from_directory_2 api
  * Improve internal api regarding directory and tree hash computations

 -- Antoine R. Dumont (@ardumont) <antoine.romain.dumont@gmail.com>  Wed, 08 Jun 2016 15:54:59 +0200

swh-model (0.0.9-1~swh1) unstable-swh; urgency=medium

  * v0.0.9
  * Add coverage on edge case
  * Optimize git hash walk

 -- Antoine R. Dumont (@ardumont) <antoine.romain.dumont@gmail.com>  Thu, 26 May 2016 12:56:17 +0200

swh-model (0.0.8-1~swh1) unstable-swh; urgency=medium

  * v0.0.8
  * Add coverage on edge case
  * Optimize git hash walk

 -- Antoine R. Dumont (@ardumont) <antoine.romain.dumont@gmail.com>  Thu, 26 May 2016 12:33:59 +0200

swh-model (0.0.7-1~swh1) unstable-swh; urgency=medium

  * v0.0.7
  * Improve corner case policy about walking and computing hash tree (+
    update)

 -- Antoine R. Dumont (@ardumont) <antoine.romain.dumont@gmail.com>  Wed, 25 May 2016 23:47:19 +0200

swh-model (0.0.6-1~swh1) unstable-swh; urgency=medium

  * v0.0.6
  * Improve corner case on git hash memory update function
  * debian packaging: Ignore fs tests for packaging

 -- Antoine R. Dumont (@ardumont) <antoine.romain.dumont@gmail.com>  Tue, 24 May 2016 17:01:06 +0200

swh-model (0.0.5-1~swh1) unstable-swh; urgency=medium

  * v0.0.5
  * Add update git hash computation from existing data
  * Add revision identifier data for hash identifier computation (extra-
    headers)

 -- Antoine R. Dumont (@ardumont) <antoine.romain.dumont@gmail.com>  Fri, 15 Apr 2016 12:51:21 +0200

swh-model (0.0.4-1~swh1) unstable-swh; urgency=medium

  * v0.0.4
  * Migrate swh.loader.dir.git module to swh.model.git

 -- Antoine R. Dumont (@ardumont) <antoine.romain.dumont@gmail.com>  Mon, 21 Mar 2016 15:20:28 +0100

swh-model (0.0.3-1~swh1) unstable-swh; urgency=medium

  * v0.0.3
  * Release name is now in bytes

 -- Antoine R. Dumont (@ardumont) <antoine.romain.dumont@gmail.com>  Wed, 27 Jan 2016 15:50:08 +0100

swh-model (0.0.2-1~swh1) unstable-swh; urgency=medium

  * Prepare release of v0.0.2
  * Import the rest of swh.core.hashutil

 -- Nicolas Dandrimont <nicolas@dandrimont.eu>  Wed, 16 Dec 2015 18:30:12 +0100

swh-model (0.0.1-1~swh1) unstable-swh; urgency=medium

  * Initial release
  * Prepare swh.model release v0.0.1

 -- Nicolas Dandrimont <nicolas@dandrimont.eu>  Mon, 07 Dec 2015 18:26:58 +0100<|MERGE_RESOLUTION|>--- conflicted
+++ resolved
@@ -1,10 +1,3 @@
-<<<<<<< HEAD
-swh-model (0.0.25-1~swh1~bpo9+1) stretch-swh; urgency=medium
-
-  * Rebuild for stretch-backports.
-
- -- Antoine Lambert <antoine.lambert@inria.fr>  Fri, 29 Jun 2018 11:49:25 +0200
-=======
 swh-model (0.0.26-1~swh1) unstable-swh; urgency=medium
 
   * v0.0.26
@@ -16,7 +9,6 @@
   * swh-identify: add support for passing multiple CLI arguments
 
  -- Antoine R. Dumont (@ardumont) <antoine.romain.dumont@gmail.com>  Mon, 23 Jul 2018 14:29:54 +0200
->>>>>>> 986311b8
 
 swh-model (0.0.25-1~swh1) unstable-swh; urgency=medium
 
