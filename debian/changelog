--- conflicted
+++ resolved
@@ -1,10 +1,3 @@
-<<<<<<< HEAD
-swh-model (2.5.0-1~swh1~bpo10+1) buster-swh; urgency=medium
-
-  * Rebuild for buster-swh
-
- -- Software Heritage autobuilder (on jenkins-debian1) <jenkins@jenkins-debian1.internal.softwareheritage.org>  Tue, 11 May 2021 10:09:03 +0000
-=======
 swh-model (2.5.1-1~swh1) unstable-swh; urgency=medium
 
   * New upstream release 2.5.1     - (tagged by David Douard
@@ -12,7 +5,6 @@
   * Upstream changes:     - v2.5.1
 
  -- Software Heritage autobuilder (on jenkins-debian1) <jenkins@jenkins-debian1.internal.softwareheritage.org>  Thu, 20 May 2021 13:40:27 +0000
->>>>>>> 02cf7a32
 
 swh-model (2.5.0-1~swh1) unstable-swh; urgency=medium
 
