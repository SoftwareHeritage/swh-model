<<<<<<< HEAD
swh-model (0.0.5-1~swh1~bpo9+1) stretch-swh; urgency=medium

  * Rebuild for stretch-backports.

 -- Antoine R. Dumont (@ardumont) <antoine.romain.dumont@gmail.com>  Fri, 15 Apr 2016 12:51:21 +0200
=======
swh-model (0.0.6-1~swh1) unstable-swh; urgency=medium

  * v0.0.6
  * Improve corner case on git hash memory update function
  * debian packaging: Ignore fs tests for packaging

 -- Antoine R. Dumont (@ardumont) <antoine.romain.dumont@gmail.com>  Tue, 24 May 2016 17:01:06 +0200
>>>>>>> 6507ab6f

swh-model (0.0.5-1~swh1) unstable-swh; urgency=medium

  * v0.0.5
  * Add update git hash computation from existing data
  * Add revision identifier data for hash identifier computation (extra-
    headers)

 -- Antoine R. Dumont (@ardumont) <antoine.romain.dumont@gmail.com>  Fri, 15 Apr 2016 12:51:21 +0200

swh-model (0.0.4-1~swh1) unstable-swh; urgency=medium

  * v0.0.4
  * Migrate swh.loader.dir.git module to swh.model.git

 -- Antoine R. Dumont (@ardumont) <antoine.romain.dumont@gmail.com>  Mon, 21 Mar 2016 15:20:28 +0100

swh-model (0.0.3-1~swh1) unstable-swh; urgency=medium

  * v0.0.3
  * Release name is now in bytes

 -- Antoine R. Dumont (@ardumont) <antoine.romain.dumont@gmail.com>  Wed, 27 Jan 2016 15:50:08 +0100

swh-model (0.0.2-1~swh1) unstable-swh; urgency=medium

  * Prepare release of v0.0.2
  * Import the rest of swh.core.hashutil

 -- Nicolas Dandrimont <nicolas@dandrimont.eu>  Wed, 16 Dec 2015 18:30:12 +0100

swh-model (0.0.1-1~swh1) unstable-swh; urgency=medium

  * Initial release
  * Prepare swh.model release v0.0.1

 -- Nicolas Dandrimont <nicolas@dandrimont.eu>  Mon, 07 Dec 2015 18:26:58 +0100<|MERGE_RESOLUTION|>--- conflicted
+++ resolved
@@ -1,10 +1,3 @@
-<<<<<<< HEAD
-swh-model (0.0.5-1~swh1~bpo9+1) stretch-swh; urgency=medium
-
-  * Rebuild for stretch-backports.
-
- -- Antoine R. Dumont (@ardumont) <antoine.romain.dumont@gmail.com>  Fri, 15 Apr 2016 12:51:21 +0200
-=======
 swh-model (0.0.6-1~swh1) unstable-swh; urgency=medium
 
   * v0.0.6
@@ -12,7 +5,6 @@
   * debian packaging: Ignore fs tests for packaging
 
  -- Antoine R. Dumont (@ardumont) <antoine.romain.dumont@gmail.com>  Tue, 24 May 2016 17:01:06 +0200
->>>>>>> 6507ab6f
 
 swh-model (0.0.5-1~swh1) unstable-swh; urgency=medium
 
