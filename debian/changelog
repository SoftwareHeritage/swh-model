--- conflicted
+++ resolved
@@ -1,10 +1,3 @@
-<<<<<<< HEAD
-swh-model (0.0.67-1~swh1~bpo10+1) buster-swh; urgency=medium
-
-  * Rebuild for buster-swh
-
- -- Software Heritage autobuilder (on jenkins-debian1) <jenkins@jenkins-debian1.internal.softwareheritage.org>  Fri, 17 Apr 2020 15:55:11 +0000
-=======
 swh-model (0.0.68-1~swh1) unstable-swh; urgency=medium
 
   * New upstream release 0.0.68     - (tagged by David Douard
@@ -12,7 +5,6 @@
   * Upstream changes:     - v0.0.68
 
  -- Software Heritage autobuilder (on jenkins-debian1) <jenkins@jenkins-debian1.internal.softwareheritage.org>  Tue, 21 Apr 2020 14:28:38 +0000
->>>>>>> f360e9d5
 
 swh-model (0.0.67-1~swh1) unstable-swh; urgency=medium
 
