<<<<<<< HEAD
swh-model (6.6.3-1~swh1~bpo10+1) buster-swh; urgency=medium

  * Rebuild for buster-swh

 -- Software Heritage autobuilder (on jenkins-debian1) <jenkins@jenkins-debian1.internal.softwareheritage.org>  Fri, 17 Feb 2023 14:38:35 +0000
=======
swh-model (6.7.0-1~swh1) unstable-swh; urgency=medium

  * New upstream release 6.7.0     - (tagged by Nicolas Dandrimont
    <nicolas@dandrimont.eu> on 2023-04-05 16:08:46 +0200)
  * Upstream changes:     - Release swh.model v6.7.0     - Add methods
    to swh.model.model objects to retrieve SWHIDs of depended-on objects

 -- Software Heritage autobuilder (on jenkins-debian1) <jenkins@jenkins-debian1.internal.softwareheritage.org>  Wed, 05 Apr 2023 14:13:11 +0000
>>>>>>> 1f181b7e

swh-model (6.6.3-1~swh1) unstable-swh; urgency=medium

  * New upstream release 6.6.3     - (tagged by Antoine Lambert
    <anlambert@softwareheritage.org> on 2023-02-17 15:33:05 +0100)
  * Upstream changes:     - version 6.6.3

 -- Software Heritage autobuilder (on jenkins-debian1) <jenkins@jenkins-debian1.internal.softwareheritage.org>  Fri, 17 Feb 2023 14:36:59 +0000

swh-model (6.6.2-1~swh1) unstable-swh; urgency=medium

  * New upstream release 6.6.2     - (tagged by Antoine Lambert
    <anlambert@softwareheritage.org> on 2023-02-14 13:58:53 +0100)
  * Upstream changes:     - version 6.6.2

 -- Software Heritage autobuilder (on jenkins-debian1) <jenkins@jenkins-debian1.internal.softwareheritage.org>  Tue, 14 Feb 2023 13:03:00 +0000

swh-model (6.6.1-1~swh1) unstable-swh; urgency=medium

  * New upstream release 6.6.1     - (tagged by Antoine Lambert
    <anlambert@softwareheritage.org> on 2022-12-15 10:46:54 +0100)
  * Upstream changes:     - version 6.6.1

 -- Software Heritage autobuilder (on jenkins-debian1) <jenkins@jenkins-debian1.internal.softwareheritage.org>  Thu, 15 Dec 2022 09:50:33 +0000

swh-model (6.6.0-1~swh1) unstable-swh; urgency=medium

  * New upstream release 6.6.0     - (tagged by Antoine Lambert
    <anlambert@softwareheritage.org> on 2022-10-17 19:04:43 +0200)
  * Upstream changes:     - version 6.6.0

 -- Software Heritage autobuilder (on jenkins-debian1) <jenkins@jenkins-debian1.internal.softwareheritage.org>  Mon, 17 Oct 2022 17:08:51 +0000

swh-model (6.5.1-1~swh1) unstable-swh; urgency=medium

  * New upstream release 6.5.1     - (tagged by Antoine Lambert
    <anlambert@softwareheritage.org> on 2022-09-30 15:23:14 +0200)
  * Upstream changes:     - version 6.5.1

 -- Software Heritage autobuilder (on jenkins-debian1) <jenkins@jenkins-debian1.internal.softwareheritage.org>  Fri, 30 Sep 2022 13:27:54 +0000

swh-model (6.5.0-1~swh1) unstable-swh; urgency=medium

  * New upstream release 6.5.0     - (tagged by Nicolas Dandrimont
    <nicolas@dandrimont.eu> on 2022-09-26 18:11:53 +0200)
  * Upstream changes:     - Release swh.model v6.5.0     - Bundle a lot
    of performance improvements in swh.model.model.

 -- Software Heritage autobuilder (on jenkins-debian1) <jenkins@jenkins-debian1.internal.softwareheritage.org>  Mon, 26 Sep 2022 16:16:05 +0000

swh-model (6.4.1-1~swh1) unstable-swh; urgency=medium

  * New upstream release 6.4.1     - (tagged by Valentin Lorentz
    <vlorentz@softwareheritage.org> on 2022-08-31 10:27:27 +0200)
  * Upstream changes:     - v6.4.1     - * Add support for old dicts in
    RawExtrinsicMetadata.from_dict

 -- Software Heritage autobuilder (on jenkins-debian1) <jenkins@jenkins-debian1.internal.softwareheritage.org>  Wed, 31 Aug 2022 08:31:28 +0000

swh-model (6.4.0-1~swh1) unstable-swh; urgency=medium

  * New upstream release 6.4.0     - (tagged by Valentin Lorentz
    <vlorentz@softwareheritage.org> on 2022-08-12 10:58:05 +0200)
  * Upstream changes:     - v6.4.0     - * hypothesis_strategies: Avoid
    generating timestamps which overflow datetime.datetime.fromtimestamp
    - * model: Allow unresolved branches when computing Snapshot hash

 -- Software Heritage autobuilder (on jenkins-debian1) <jenkins@jenkins-debian1.internal.softwareheritage.org>  Fri, 12 Aug 2022 09:01:41 +0000

swh-model (6.3.1-1~swh1) unstable-swh; urgency=medium

  * New upstream release 6.3.1     - (tagged by Valentin Lorentz
    <vlorentz@softwareheritage.org> on 2022-07-20 11:35:17 +0200)
  * Upstream changes:     - v6.3.1     - * hypothesis_strategies:
    Prevent generation of invalid 'microseconds' values

 -- Software Heritage autobuilder (on jenkins-debian1) <jenkins@jenkins-debian1.internal.softwareheritage.org>  Wed, 20 Jul 2022 09:39:38 +0000

swh-model (6.3.0-1~swh1) unstable-swh; urgency=medium

  * New upstream release 6.3.0     - (tagged by Valentin Lorentz
    <vlorentz@softwareheritage.org> on 2022-07-12 10:46:01 +0200)
  * Upstream changes:     - v6.3.0     - * Dedup
    `format_git_object_from_headers`     - * hashutil: Add type
    annotations to conversion functions     - * model: Add
    Directory.from_possibly_duplicated_entries factory     - *
    hypothesis_strategies: Add kwargs to composite strategies, to
    replace default sub-strategies

 -- Software Heritage autobuilder (on jenkins-debian1) <jenkins@jenkins-debian1.internal.softwareheritage.org>  Tue, 12 Jul 2022 08:50:50 +0000

swh-model (6.2.0-1~swh1) unstable-swh; urgency=medium

  * New upstream release 6.2.0     - (tagged by Valentin Lorentz
    <vlorentz@softwareheritage.org> on 2022-04-27 18:36:27 +0200)
  * Upstream changes:     - v6.2.0     - * Add missing
    `content_git_object`     - * test/pre-commit maintenance

 -- Software Heritage autobuilder (on jenkins-debian1) <jenkins@jenkins-debian1.internal.softwareheritage.org>  Wed, 27 Apr 2022 16:40:00 +0000

swh-model (6.1.0-1~swh1) unstable-swh; urgency=medium

  * New upstream release 6.1.0     - (tagged by David Douard
    <david.douard@sdfa3.org> on 2022-04-11 12:43:26 +0200)
  * Upstream changes:     - v6.1.0

 -- Software Heritage autobuilder (on jenkins-debian1) <jenkins@jenkins-debian1.internal.softwareheritage.org>  Mon, 11 Apr 2022 10:47:57 +0000

swh-model (6.0.1-1~swh1) unstable-swh; urgency=medium

  * New upstream release 6.0.1     - (tagged by Antoine R. Dumont
    (@ardumont) <ardumont@softwareheritage.org> on 2022-04-01 10:21:34
    +0200)
  * Upstream changes:     - v6.0.1     - Fix documentation papercuts

 -- Software Heritage autobuilder (on jenkins-debian1) <jenkins@jenkins-debian1.internal.softwareheritage.org>  Fri, 01 Apr 2022 08:25:24 +0000

swh-model (6.0.0-1~swh1) unstable-swh; urgency=medium

  * New upstream release 6.0.0     - (tagged by Valentin Lorentz
    <vlorentz@softwareheritage.org> on 2022-03-23 11:02:28 +0100)
  * Upstream changes:     - v6.0.0     - * Add objects with non-None
    raw_manifest to TEST_OBJECTS     - * Exclude name and email
    attributes from People comparison     - * Add support for None as
    author or committer of a Revision

 -- Software Heritage autobuilder (on jenkins-debian1) <jenkins@jenkins-debian1.internal.softwareheritage.org>  Wed, 23 Mar 2022 10:06:05 +0000

swh-model (5.0.0-1~swh1) unstable-swh; urgency=medium

  * New upstream release 5.0.0     - (tagged by Valentin Lorentz
    <vlorentz@softwareheritage.org> on 2022-03-16 10:33:49 +0100)
  * Upstream changes:     - v5.0.0     - * Fix f-string     - * Fix
    crash in check_entries.     - * Add missing __slots__ to
    HashableObjectWithManifest     - * docs: Explain we prefer dir
    SWHIDs over rev/rel.     - * Remove 'offset' and 'negative_utc'
    arguments and make them optional     - * Remove deprecated property
    'TimestampWithTimezone.offset'

 -- Software Heritage autobuilder (on jenkins-debian1) <jenkins@jenkins-debian1.internal.softwareheritage.org>  Wed, 16 Mar 2022 09:38:26 +0000

swh-model (4.4.0-1~swh1) unstable-swh; urgency=medium

  * New upstream release 4.4.0     - (tagged by Valentin Lorentz
    <vlorentz@softwareheritage.org> on 2022-01-21 14:08:57 +0100)
  * Upstream changes:     - v4.4.0     - * model: Add support for more
    edge cases in _parse_offset_bytes     - * model: Add method
    'TimestampWithTimezone.offset_minutes'

 -- Software Heritage autobuilder (on jenkins-debian1) <jenkins@jenkins-debian1.internal.softwareheritage.org>  Fri, 21 Jan 2022 13:12:25 +0000

swh-model (4.3.0-1~swh1) unstable-swh; urgency=medium

  * New upstream release 4.3.0     - (tagged by Valentin Lorentz
    <vlorentz@softwareheritage.org> on 2022-01-14 15:10:34 +0100)
  * Upstream changes:     - v4.3.0     - * docs: Add anchors to
    important sections of persistent-identifiers.rst     - * Fix
    TimestampWithTimezone.from_dict() on datetimes before 1970 with non-
    integer seconds     - * TimestampWithTimezone: Make 'offset' and
    'negative_utc' optional

 -- Software Heritage autobuilder (on jenkins-debian1) <jenkins@jenkins-debian1.internal.softwareheritage.org>  Fri, 14 Jan 2022 14:13:48 +0000

swh-model (4.2.0-1~swh1) unstable-swh; urgency=medium

  * New upstream release 4.2.0     - (tagged by Valentin Lorentz
    <vlorentz@softwareheritage.org> on 2022-01-10 15:56:36 +0100)
  * Upstream changes:     - v4.2.0     - * git_objects: Use raw
    offset_bytes to format dates, and remove format_offset()

 -- Software Heritage autobuilder (on jenkins-debian1) <jenkins@jenkins-debian1.internal.softwareheritage.org>  Mon, 10 Jan 2022 14:59:18 +0000

swh-model (4.1.0-1~swh1) unstable-swh; urgency=medium

  * New upstream release 4.1.0     - (tagged by Nicolas Dandrimont
    <nicolas@dandrimont.eu> on 2021-12-22 15:58:36 +0100)
  * Upstream changes:     - Release swh.model v4.1.0     - Drop pre-3.6
    blake2 compatibility, which hasn't been in use since     - we've
    mandated python3.7 anyway.

 -- Software Heritage autobuilder (on jenkins-debian1) <jenkins@jenkins-debian1.internal.softwareheritage.org>  Wed, 22 Dec 2021 15:01:40 +0000

swh-model (4.0.0-1~swh1) unstable-swh; urgency=medium

  * New upstream release 4.0.0     - (tagged by Valentin Lorentz
    <vlorentz@softwareheritage.org> on 2021-12-22 13:24:58 +0100)
  * Upstream changes:     - v4.0.0     - * Add attribute
    TimestampWithTimezone.offset_bytes, to store raw Git offsets     - *
    model: Add a check() method to model objects     - * test_model: Fix
    compatibility with pytest-xdist     - * docs: Update the data model
    description     - * hypothesis_strategies: Generate only consistent
    directory entry permissions.     - * model: Add a raw_manifest
    attribute

 -- Software Heritage autobuilder (on jenkins-debian1) <jenkins@jenkins-debian1.internal.softwareheritage.org>  Wed, 22 Dec 2021 12:28:54 +0000

swh-model (3.2.0-1~swh1) unstable-swh; urgency=medium

  * New upstream release 3.2.0     - (tagged by Valentin Lorentz
    <vlorentz@softwareheritage.org> on 2021-12-15 13:36:48 +0100)
  * Upstream changes:     - v3.2.0     - * hypothesis_strategies: Ensure
    to generate valid directory entry name     - * from_disk: Implement
    Directory.__contains__

 -- Software Heritage autobuilder (on jenkins-debian1) <jenkins@jenkins-debian1.internal.softwareheritage.org>  Wed, 15 Dec 2021 12:39:37 +0000

swh-model (3.1.0-1~swh1) unstable-swh; urgency=medium

  * New upstream release 3.1.0     - (tagged by Antoine Lambert
    <anlambert@softwareheritage.org> on 2021-12-06 19:35:40 +0100)
  * Upstream changes:     - version 0.3.1

 -- Software Heritage autobuilder (on jenkins-debian1) <jenkins@jenkins-debian1.internal.softwareheritage.org>  Mon, 06 Dec 2021 18:51:48 +0000

swh-model (3.0.0-1~swh1) unstable-swh; urgency=medium

  * New upstream release 3.0.0     - (tagged by Valentin Lorentz
    <vlorentz@softwareheritage.org> on 2021-09-28 15:59:18 +0200)
  * Upstream changes:     - v3.0.0     - * Add bazaar as supported
    revision type     - * Move SWHID classes and functions from
    identifiers.py to swhids.py     - * Refactor identifiers & model to
    make *_git_object() functions work on model classes instead of dicts
    - * Move manifest computation functions from identifiers.py to
    git_objects.py     - * Remove identifier_to_bytes and
    identifier_to_hex     - * Deprecate identifiers.py

 -- Software Heritage autobuilder (on jenkins-debian1) <jenkins@jenkins-debian1.internal.softwareheritage.org>  Tue, 28 Sep 2021 14:05:19 +0000

swh-model (2.9.0-1~swh1) unstable-swh; urgency=medium

  * New upstream release 2.9.0     - (tagged by Valentin Lorentz
    <vlorentz@softwareheritage.org> on 2021-09-16 14:21:44 +0200)
  * Upstream changes:     - v2.9.0     - * HashableObject: Add type
    annotation for 'id' attribute

 -- Software Heritage autobuilder (on jenkins-debian1) <jenkins@jenkins-debian1.internal.softwareheritage.org>  Thu, 16 Sep 2021 12:24:48 +0000

swh-model (2.8.0-1~swh1) unstable-swh; urgency=medium

  * New upstream release 2.8.0     - (tagged by Antoine R. Dumont
    (@ardumont) <ardumont@softwareheritage.org> on 2021-07-27 16:20:14
    +0200)
  * Upstream changes:     - v2.8.0     - Add a CVS revision type for use
    with the CVS loader

 -- Software Heritage autobuilder (on jenkins-debian1) <jenkins@jenkins-debian1.internal.softwareheritage.org>  Tue, 27 Jul 2021 14:26:10 +0000

swh-model (2.7.0-1~swh1) unstable-swh; urgency=medium

  * New upstream release 2.7.0     - (tagged by Nicolas Dandrimont
    <nicolas@dandrimont.eu> on 2021-07-23 16:50:59 +0200)
  * Upstream changes:     - Release swh.model 2.7.0     - Add versioning
    of ExtID objects

 -- Software Heritage autobuilder (on jenkins-debian1) <jenkins@jenkins-debian1.internal.softwareheritage.org>  Fri, 23 Jul 2021 14:53:44 +0000

swh-model (2.6.4-1~swh1) unstable-swh; urgency=medium

  * New upstream release 2.6.4     - (tagged by Daniele Serafini
    <me@danieleserafini.eu> on 2021-06-29 13:42:54 +0100)
  * Upstream changes:     - make deduplication optional when iterating
    over the merkle tree

 -- Software Heritage autobuilder (on jenkins-debian1) <jenkins@jenkins-debian1.internal.softwareheritage.org>  Fri, 02 Jul 2021 16:11:31 +0000

swh-model (2.6.3-1~swh1) unstable-swh; urgency=medium

  * New upstream release 2.6.3     - (tagged by Valentin Lorentz
    <vlorentz@softwareheritage.org> on 2021-06-25 16:13:53 +0200)
  * Upstream changes:     - v2.6.3     - * hypothesis_strategies:
    Generate None metadata instead of {}

 -- Software Heritage autobuilder (on jenkins-debian1) <jenkins@jenkins-debian1.internal.softwareheritage.org>  Fri, 25 Jun 2021 14:17:34 +0000

swh-model (2.6.2-1~swh1) unstable-swh; urgency=medium

  * New upstream release 2.6.2     - (tagged by Valentin Lorentz
    <vlorentz@softwareheritage.org> on 2021-06-25 12:40:45 +0200)
  * Upstream changes:     - v2.6.2     - * from_disk: get swhid from
    Content/Directory objects     - * hypothesis_strategies: Add
    raw_extrinsic_metadata() strategy

 -- Software Heritage autobuilder (on jenkins-debian1) <jenkins@jenkins-debian1.internal.softwareheritage.org>  Fri, 25 Jun 2021 10:44:34 +0000

swh-model (2.6.1-1~swh1) unstable-swh; urgency=medium

  * New upstream release 2.6.1     - (tagged by Antoine Lambert
    <anlambert@softwareheritage.org> on 2021-06-16 11:58:53 +0200)
  * Upstream changes:     - version 2.6.1

 -- Software Heritage autobuilder (on jenkins-debian1) <jenkins@jenkins-debian1.internal.softwareheritage.org>  Wed, 16 Jun 2021 10:03:28 +0000

swh-model (2.6.0-1~swh1) unstable-swh; urgency=medium

  * New upstream release 2.6.0     - (tagged by David Douard
    <david.douard@sdfa3.org> on 2021-06-15 16:51:49 +0200)
  * Upstream changes:     - v2.6.0

 -- Software Heritage autobuilder (on jenkins-debian1) <jenkins@jenkins-debian1.internal.softwareheritage.org>  Tue, 15 Jun 2021 14:56:10 +0000

swh-model (2.5.1-1~swh1) unstable-swh; urgency=medium

  * New upstream release 2.5.1     - (tagged by David Douard
    <david.douard@sdfa3.org> on 2021-05-20 15:22:50 +0200)
  * Upstream changes:     - v2.5.1

 -- Software Heritage autobuilder (on jenkins-debian1) <jenkins@jenkins-debian1.internal.softwareheritage.org>  Thu, 20 May 2021 13:40:27 +0000

swh-model (2.5.0-1~swh1) unstable-swh; urgency=medium

  * New upstream release 2.5.0     - (tagged by Valentin Lorentz
    <vlorentz@softwareheritage.org> on 2021-05-11 12:02:49 +0200)
  * Upstream changes:     - v2.5.0     - * identifiers: Expose
    manifest/git_object computation

 -- Software Heritage autobuilder (on jenkins-debian1) <jenkins@jenkins-debian1.internal.softwareheritage.org>  Tue, 11 May 2021 10:07:47 +0000

swh-model (2.4.2-1~swh1) unstable-swh; urgency=medium

  * New upstream release 2.4.2     - (tagged by Valentin Lorentz
    <vlorentz@softwareheritage.org> on 2021-05-06 14:31:04 +0200)
  * Upstream changes:     - v2.4.2     - * docs/persistent-identifiers:
    Add guidelines for fixing invalid SWHIDs.     - * Blacklist attr
    21.1.0

 -- Software Heritage autobuilder (on jenkins-debian1) <jenkins@jenkins-debian1.internal.softwareheritage.org>  Thu, 06 May 2021 12:35:43 +0000

swh-model (2.4.1-1~swh1) unstable-swh; urgency=medium

  * New upstream release 2.4.1     - (tagged by Antoine Lambert
    <antoine.lambert@inria.fr> on 2021-04-29 14:19:28 +0200)
  * Upstream changes:     - version 2.4.1

 -- Software Heritage autobuilder (on jenkins-debian1) <jenkins@jenkins-debian1.internal.softwareheritage.org>  Thu, 29 Apr 2021 12:23:21 +0000

swh-model (2.4.0-1~swh1) unstable-swh; urgency=medium

  * New upstream release 2.4.0     - (tagged by Antoine Lambert
    <antoine.lambert@inria.fr> on 2021-04-13 15:26:51 +0200)
  * Upstream changes:     - version 2.4.0

 -- Software Heritage autobuilder (on jenkins-debian1) <jenkins@jenkins-debian1.internal.softwareheritage.org>  Tue, 13 Apr 2021 13:31:21 +0000

swh-model (2.3.0-1~swh1) unstable-swh; urgency=medium

  * New upstream release 2.3.0     - (tagged by Nicolas Dandrimont
    <nicolas@dandrimont.eu> on 2021-03-19 17:15:00 +0100)
  * Upstream changes:     - Release swh.model 2.3.0     - Properly
    truncate RawExtrinsicMetadata objects to a precision of one     -
    second, as does their unique id.

 -- Software Heritage autobuilder (on jenkins-debian1) <jenkins@jenkins-debian1.internal.softwareheritage.org>  Fri, 19 Mar 2021 16:17:48 +0000

swh-model (2.2.0-1~swh1) unstable-swh; urgency=medium

  * New upstream release 2.2.0     - (tagged by Valentin Lorentz
    <vlorentz@softwareheritage.org> on 2021-03-15 10:32:36 +0100)
  * Upstream changes:     - v2.2.0     - * Add a swhid() method to
    RawExtrinsicMetadata.

 -- Software Heritage autobuilder (on jenkins-debian1) <jenkins@jenkins-debian1.internal.softwareheritage.org>  Mon, 15 Mar 2021 09:35:25 +0000

swh-model (2.1.0-1~swh1) unstable-swh; urgency=medium

  * New upstream release 2.1.0     - (tagged by David Douard
    <david.douard@sdfa3.org> on 2021-03-11 14:19:00 +0100)
  * Upstream changes:     - v2.1.0

 -- Software Heritage autobuilder (on jenkins-debian1) <jenkins@jenkins-debian1.internal.softwareheritage.org>  Thu, 11 Mar 2021 13:21:40 +0000

swh-model (2.0.0-1~swh1) unstable-swh; urgency=medium

  * New upstream release 2.0.0     - (tagged by Valentin Lorentz
    <vlorentz@softwareheritage.org> on 2021-03-05 10:11:47 +0100)
  * Upstream changes:     - v2.0.0     - Breaking change:     - * model:
    Remove override of RawExtrinsicMetadata.unique_key(), so it now
    returns the hash.     - Other changes:     - * identifiers: Add
    raw_extrinsic_metadata_identifier     - * model: Add 'id' field to
    RawExtrinsicMetadata

 -- Software Heritage autobuilder (on jenkins-debian1) <jenkins@jenkins-debian1.internal.softwareheritage.org>  Fri, 05 Mar 2021 09:14:35 +0000

swh-model (1.0.1-1~swh1) unstable-swh; urgency=medium

  * New upstream release 1.0.1     - (tagged by Valentin Lorentz
    <vlorentz@softwareheritage.org> on 2021-03-04 15:08:55 +0100)
  * Upstream changes:     - v1.0.1     - * cli: stop using the
    deprecated SWHID class     - * identifiers: Remove the deprecated
    SWHID class

 -- Software Heritage autobuilder (on jenkins-debian1) <jenkins@jenkins-debian1.internal.softwareheritage.org>  Thu, 04 Mar 2021 14:11:09 +0000

swh-model (1.0.0-1~swh1) unstable-swh; urgency=medium

  * New upstream release 1.0.0     - (tagged by Valentin Lorentz
    <vlorentz@softwareheritage.org> on 2021-03-01 18:01:29 +0100)
  * Upstream changes:     - v1.0.0     - Two breaking changes:     - *
    RawExtrinsicMetadata: Use ExtendedSWHID as target and remove type
    - * RawExtrinsicMetadata: Use CoreSWHID instead of SWHID for
    contexts     - And two minor changes:     - * Add
    CoreSWHID.to_extended()     - * Add a swhid() method to all hashable
    objects.

 -- Software Heritage autobuilder (on jenkins-debian1) <jenkins@jenkins-debian1.internal.softwareheritage.org>  Tue, 02 Mar 2021 08:18:42 +0000

swh-model (0.13.0-1~swh1) unstable-swh; urgency=medium

  * New upstream release 0.13.0     - (tagged by Valentin Lorentz
    <vlorentz@softwareheritage.org> on 2021-02-25 17:56:31 +0100)
  * Upstream changes:     - v0.13.0     - * Update persistent
    identifiers doc with pip install info     - * Make explicit Python 3
    dependency     - * tests: Clean hashutil._blake2_hash_cache after
    mocking blake2 functions.     - * Introduce new classes
    CoreSWHID/QualifiedSWHID/ExtendedSWHID     - * Deprecate SWHID class
    - * Disallow 'ori' type in SWHID class

 -- Software Heritage autobuilder (on jenkins-debian1) <jenkins@jenkins-debian1.internal.softwareheritage.org>  Thu, 25 Feb 2021 16:59:26 +0000

swh-model (0.12.0-1~swh1) unstable-swh; urgency=medium

  * New upstream release 0.12.0     - (tagged by David Douard
    <david.douard@sdfa3.org> on 2021-01-26 17:22:28 +0100)
  * Upstream changes:     - v0.12.0

 -- Software Heritage autobuilder (on jenkins-debian1) <jenkins@jenkins-debian1.internal.softwareheritage.org>  Tue, 26 Jan 2021 16:27:16 +0000

swh-model (0.11.0-1~swh1) unstable-swh; urgency=medium

  * New upstream release 0.11.0     - (tagged by Antoine R. Dumont
    (@ardumont) <ardumont@softwareheritage.org> on 2021-01-20 15:31:54
    +0100)
  * Upstream changes:     - v0.11.0     - model: Allow new status values
    not_found and failed to OriginVisitStatus

 -- Software Heritage autobuilder (on jenkins-debian1) <jenkins@jenkins-debian1.internal.softwareheritage.org>  Wed, 20 Jan 2021 14:34:53 +0000

swh-model (0.10.0-1~swh1) unstable-swh; urgency=medium

  * New upstream release 0.10.0     - (tagged by Vincent SELLIER
    <vincent.sellier@softwareheritage.org> on 2021-01-14 14:13:22 +0100)
  * Upstream changes:     - v0.10.0     - * 2021-01-12 Add an optional
    type field on OriginVisitStatus object     - * 2021-01-12
    test_identifiers: Reorder SWHID tests.     - * 2021-01-12
    test_identifiers: Make sure that
    {directory,revision,release,snapshot}_identifier() doesn't just
    return a value from the dict.     - * 2021-01-04 Add missing
    slots=True for Directory.     - * 2020-12-19 SWHID parsing: simplify
    and deduplicate validation logic     - * 2020-12-14 model: Make all
    classes slotted.

 -- Software Heritage autobuilder (on jenkins-debian1) <jenkins@jenkins-debian1.internal.softwareheritage.org>  Thu, 14 Jan 2021 13:16:10 +0000

swh-model (0.9.0-1~swh1) unstable-swh; urgency=medium

  * New upstream release 0.9.0     - (tagged by Nicolas Dandrimont
    <nicolas@dandrimont.eu> on 2020-11-17 10:12:47 +0100)
  * Upstream changes:     - Release swh.model v0.9.0     - Drop
    backwards compatibility for RawExtrinsicMetadata.id

 -- Software Heritage autobuilder (on jenkins-debian1) <jenkins@jenkins-debian1.internal.softwareheritage.org>  Tue, 17 Nov 2020 09:15:43 +0000

swh-model (0.8.0-1~swh1) unstable-swh; urgency=medium

  * New upstream release 0.8.0     - (tagged by Antoine R. Dumont
    (@ardumont) <ardumont@softwareheritage.org> on 2020-11-12 13:09:48
    +0100)
  * Upstream changes:     - v0.8.0     - identifiers.parse_swhid: Make
    SWHIDs with whitespaces invalid     - identifiers.parse_swhid: Check
    the swhid qualifiers and fail if invalid     - model.identifiers:
    Improve error messages in case of invalid SWHIDs

 -- Software Heritage autobuilder (on jenkins-debian1) <jenkins@jenkins-debian1.internal.softwareheritage.org>  Thu, 12 Nov 2020 12:10:46 +0000

swh-model (0.7.3-1~swh1) unstable-swh; urgency=medium

  * New upstream release 0.7.3     - (tagged by Nicolas Dandrimont
    <nicolas@dandrimont.eu> on 2020-10-27 16:03:58 +0100)
  * Upstream changes:     - Release swh.model v0.7.3     - Reduce the
    amount of DeprecationWarnings for RawExtrinsicMetadata

 -- Software Heritage autobuilder (on jenkins-debian1) <jenkins@jenkins-debian1.internal.softwareheritage.org>  Tue, 27 Oct 2020 15:06:50 +0000

swh-model (0.7.2-1~swh1) unstable-swh; urgency=medium

  * New upstream release 0.7.2     - (tagged by Nicolas Dandrimont
    <nicolas@dandrimont.eu> on 2020-10-27 10:37:19 +0100)
  * Upstream changes:     - Release swh.model v0.7.2     - Add a new --
    exclude flag to swh identify     - Migrate RawExtrinsicMetadata `id`
    attribute to `target`     - Future-proof the
    swh.model.model.HashableObject interface

 -- Software Heritage autobuilder (on jenkins-debian1) <jenkins@jenkins-debian1.internal.softwareheritage.org>  Tue, 27 Oct 2020 09:41:19 +0000

swh-model (0.7.1-1~swh1) unstable-swh; urgency=medium

  * New upstream release 0.7.1     - (tagged by Valentin Lorentz
    <vlorentz@softwareheritage.org> on 2020-10-12 12:16:47 +0200)
  * Upstream changes:     - v0.7.1     - Add a 'unique_key' method on
    model objects

 -- Software Heritage autobuilder (on jenkins-debian1) <jenkins@jenkins-debian1.internal.softwareheritage.org>  Mon, 12 Oct 2020 10:19:10 +0000

swh-model (0.7.0-1~swh1) unstable-swh; urgency=medium

  * New upstream release 0.7.0     - (tagged by Antoine R. Dumont
    (@ardumont) <ardumont@softwareheritage.org> on 2020-10-07 12:47:02
    +0200)
  * Upstream changes:     - v0.7.0     - cli: make SWHIDParamType return
    SWHID type instead of string     - tox.ini: pin black to the pre-
    commit version (19.10b0) to avoid flip-flops     - Merge the two
    test_identifiers.py files.

 -- Software Heritage autobuilder (on jenkins-debian1) <jenkins@jenkins-debian1.internal.softwareheritage.org>  Wed, 07 Oct 2020 10:47:55 +0000

swh-model (0.6.7-3~swh1) unstable-swh; urgency=medium

  * Fix a typo in d/control.

 -- David Douard <david.douard@sdfa3.org>  Fri, 25 Sep 2020 17:36:14 +0200

swh-model (0.6.7-2~swh1) unstable-swh; urgency=medium

  * Fix dependencies on d/control

 -- David Douard <david.douard@sdfa3.org>  Fri, 25 Sep 2020 17:03:31 +0200

swh-model (0.6.7-1~swh1) unstable-swh; urgency=medium

  * New upstream release 0.6.7     - (tagged by David Douard
    <david.douard@sdfa3.org> on 2020-09-25 15:28:58 +0200)
  * Upstream changes:     - v0.6.7

 -- Software Heritage autobuilder (on jenkins-debian1) <jenkins@jenkins-debian1.internal.softwareheritage.org>  Fri, 25 Sep 2020 13:32:18 +0000

swh-model (0.6.6-1~swh1) unstable-swh; urgency=medium

  * New upstream release 0.6.6     - (tagged by Antoine R. Dumont
    (@ardumont) <ardumont@softwareheritage.org> on 2020-08-07 10:18:50
    +0200)
  * Upstream changes:     - v0.6.6     - model.Content.to_dict: Remove
    ctime entry when it's None     - model: Add Sha1 alias

 -- Software Heritage autobuilder (on jenkins-debian1) <jenkins@jenkins-debian1.internal.softwareheritage.org>  Fri, 07 Aug 2020 08:22:35 +0000

swh-model (0.6.5-1~swh1) unstable-swh; urgency=medium

  * New upstream release 0.6.5     - (tagged by Antoine R. Dumont
    (@ardumont) <ardumont@softwareheritage.org> on 2020-08-06 19:59:26
    +0200)
  * Upstream changes:     - v0.6.5     - model: Add final object_type
    field on metadata related model objects

 -- Software Heritage autobuilder (on jenkins-debian1) <jenkins@jenkins-debian1.internal.softwareheritage.org>  Thu, 06 Aug 2020 18:01:05 +0000

swh-model (0.6.4-1~swh1) unstable-swh; urgency=medium

  * New upstream release 0.6.4     - (tagged by Antoine R. Dumont
    (@ardumont) <ardumont@softwareheritage.org> on 2020-08-06 18:44:48
    +0200)
  * Upstream changes:     - v0.6.4     - Use correct setuptools-scm
    keyword this time

 -- Software Heritage autobuilder (on jenkins-debian1) <jenkins@jenkins-debian1.internal.softwareheritage.org>  Thu, 06 Aug 2020 16:47:14 +0000

swh-model (0.6.1-1~swh1) unstable-swh; urgency=medium

  * New upstream release 0.6.1     - (tagged by Valentin Lorentz
    <vlorentz@softwareheritage.org> on 2020-07-31 10:47:56 +0200)
  * Upstream changes:     - v0.6.1     - * Declare pytest markers     -
    * Import Mapping from collections.abc instead of collections     - *
    Fix incorrectly typed null constants in extra_headers byte strings
    - * add ImmutableDict.__repr__     - * Add missing object_type class
    attributes on MetadataAuthority, MetadataFetcher, and
    RawExtrinsicMetadata.

 -- Software Heritage autobuilder (on jenkins-debian1) <jenkins@jenkins-debian1.internal.softwareheritage.org>  Fri, 31 Jul 2020 08:51:42 +0000

swh-model (0.6.0-1~swh1) unstable-swh; urgency=medium

  * New upstream release 0.6.0     - (tagged by Valentin Lorentz
    <vlorentz@softwareheritage.org> on 2020-07-20 12:45:59 +0200)
  * Upstream changes:     - v0.6.0     - * Rework dia -> pdf pipeline
    for inkscape 1.0     - * Rename MetadataAuthorityType.DEPOSIT to
    MetadataAuthorityType.DEPOSIT_CLIENT.

 -- Software Heritage autobuilder (on jenkins-debian1) <jenkins@jenkins-debian1.internal.softwareheritage.org>  Mon, 20 Jul 2020 10:49:27 +0000

swh-model (0.5.0-1~swh1) unstable-swh; urgency=medium

  * New upstream release 0.5.0     - (tagged by Antoine Lambert
    <antoine.lambert@inria.fr> on 2020-07-08 17:12:44 +0200)
  * Upstream changes:     - version 0.5.0

 -- Software Heritage autobuilder (on jenkins-debian1) <jenkins@jenkins-debian1.internal.softwareheritage.org>  Wed, 08 Jul 2020 15:23:51 +0000

swh-model (0.4.0-1~swh1) unstable-swh; urgency=medium

  * New upstream release 0.4.0     - (tagged by David Douard
    <david.douard@sdfa3.org> on 2020-07-06 14:13:31 +0200)
  * Upstream changes:     - v0.4.0

 -- Software Heritage autobuilder (on jenkins-debian1) <jenkins@jenkins-debian1.internal.softwareheritage.org>  Mon, 06 Jul 2020 12:16:51 +0000

swh-model (0.3.8-1~swh1) unstable-swh; urgency=medium

  * New upstream release 0.3.8     - (tagged by Antoine Lambert
    <antoine.lambert@inria.fr> on 2020-07-03 16:06:44 +0200)
  * Upstream changes:     - version 0.3.8

 -- Software Heritage autobuilder (on jenkins-debian1) <jenkins@jenkins-debian1.internal.softwareheritage.org>  Fri, 03 Jul 2020 14:10:51 +0000

swh-model (0.3.7-1~swh1) unstable-swh; urgency=medium

  * New upstream release 0.3.7     - (tagged by Antoine R. Dumont
    (@ardumont) <ardumont@softwareheritage.org> on 2020-07-02 15:15:46
    +0200)
  * Upstream changes:     - v0.3.7     - Refactor common loader behavior
    within from_disk.iter_directory     - Unify object_type some more
    within the merkle and from_disk modules

 -- Software Heritage autobuilder (on jenkins-debian1) <jenkins@jenkins-debian1.internal.softwareheritage.org>  Thu, 02 Jul 2020 13:17:32 +0000

swh-model (0.3.6-1~swh1) unstable-swh; urgency=medium

  * New upstream release 0.3.6     - (tagged by Antoine R. Dumont
    (@ardumont) <ardumont@softwareheritage.org> on 2020-07-01 15:46:23
    +0200)
  * Upstream changes:     - v0.3.6     - model.OriginVisit: Drop
    obsolete fields

 -- Software Heritage autobuilder (on jenkins-debian1) <jenkins@jenkins-debian1.internal.softwareheritage.org>  Wed, 01 Jul 2020 13:48:43 +0000

swh-model (0.3.5-2~swh1) unstable-swh; urgency=medium

  * Update dependency + Bump

 -- Antoine R. Dumont (@ardumont) <ardumont@softwareheritage.org>  Tue, 30 Jun 2020 12:40:52 +0200

swh-model (0.3.5-1~swh1) unstable-swh; urgency=medium

  * New upstream release 0.3.5     - (tagged by Antoine R. Dumont
    (@ardumont) <ardumont@softwareheritage.org> on 2020-06-30 11:21:07
    +0200)
  * Upstream changes:     - v0.3.5     - Tag model entities with their
    "object_type"

 -- Software Heritage autobuilder (on jenkins-debian1) <jenkins@jenkins-debian1.internal.softwareheritage.org>  Tue, 30 Jun 2020 09:31:43 +0000

swh-model (0.3.4-1~swh1) unstable-swh; urgency=medium

  * New upstream release 0.3.4     - (tagged by Antoine R. Dumont
    (@ardumont) <ardumont@softwareheritage.org> on 2020-06-24 10:43:48
    +0200)
  * Upstream changes:     - v0.3.4     - OriginVisitStatus: Allow
    "created" status     - model.OriginVisit: Make obsolete fields
    optional     - swh.model.model.OriginVisit: Drop the
    dateutil.parser.parse use

 -- Software Heritage autobuilder (on jenkins-debian1) <jenkins@jenkins-debian1.internal.softwareheritage.org>  Wed, 24 Jun 2020 08:47:12 +0000

swh-model (0.3.3-1~swh1) unstable-swh; urgency=medium

  * New upstream release 0.3.3     - (tagged by Antoine R. Dumont
    (@ardumont) <ardumont@softwareheritage.org> on 2020-06-17 09:38:34
    +0200)
  * Upstream changes:     - v0.3.3     - model.hypothesis_strategies:
    Make metadata always none on origin_visit

 -- Software Heritage autobuilder (on jenkins-debian1) <jenkins@jenkins-debian1.internal.softwareheritage.org>  Wed, 17 Jun 2020 07:40:50 +0000

swh-model (0.3.2-1~swh1) unstable-swh; urgency=medium

  * New upstream release 0.3.2     - (tagged by David Douard
    <david.douard@sdfa3.org> on 2020-06-16 10:41:05 +0200)
  * Upstream changes:     - v0.3.2

 -- Software Heritage autobuilder (on jenkins-debian1) <jenkins@jenkins-debian1.internal.softwareheritage.org>  Tue, 16 Jun 2020 08:45:55 +0000

swh-model (0.3.1-1~swh1) unstable-swh; urgency=medium

  * New upstream release 0.3.1     - (tagged by David Douard
    <david.douard@sdfa3.org> on 2020-06-15 09:43:30 +0200)
  * Upstream changes:     - v0.3.1

 -- Software Heritage autobuilder (on jenkins-debian1) <jenkins@jenkins-debian1.internal.softwareheritage.org>  Mon, 15 Jun 2020 07:52:09 +0000

swh-model (0.3.0-1~swh1) unstable-swh; urgency=medium

  * New upstream release 0.3.0     - (tagged by David Douard
    <david.douard@sdfa3.org> on 2020-06-03 11:59:02 +0200)
  * Upstream changes:     - v0.3.0

 -- Software Heritage autobuilder (on jenkins-debian1) <jenkins@jenkins-debian1.internal.softwareheritage.org>  Wed, 03 Jun 2020 10:04:35 +0000

swh-model (0.2.2-1~swh1) unstable-swh; urgency=medium

  * New upstream release 0.2.2     - (tagged by David Douard
    <david.douard@sdfa3.org> on 2020-06-03 11:28:38 +0200)
  * Upstream changes:     - v0.2.2

 -- Software Heritage autobuilder (on jenkins-debian1) <jenkins@jenkins-debian1.internal.softwareheritage.org>  Wed, 03 Jun 2020 09:33:46 +0000

swh-model (0.2.1-1~swh1) unstable-swh; urgency=medium

  * New upstream release 0.2.1     - (tagged by David Douard
    <david.douard@sdfa3.org> on 2020-05-29 17:39:37 +0200)
  * Upstream changes:     - v0.2.1

 -- Software Heritage autobuilder (on jenkins-debian1) <jenkins@jenkins-debian1.internal.softwareheritage.org>  Fri, 29 May 2020 15:43:44 +0000

swh-model (0.2.0-1~swh1) unstable-swh; urgency=medium

  * New upstream release 0.2.0     - (tagged by David Douard
    <david.douard@sdfa3.org> on 2020-05-25 10:06:12 +0200)
  * Upstream changes:     - v0.2.0

 -- Software Heritage autobuilder (on jenkins-debian1) <jenkins@jenkins-debian1.internal.softwareheritage.org>  Mon, 25 May 2020 08:11:07 +0000

swh-model (0.1.1-1~swh1) unstable-swh; urgency=medium

  * New upstream release 0.1.1     - (tagged by Antoine R. Dumont
    (@ardumont) <ardumont@softwareheritage.org> on 2020-05-05 14:43:40
    +0200)
  * Upstream changes:     - v0.1.1     - Make aware_datetimes() generate
    only ISO8601-encodable datetimes

 -- Software Heritage autobuilder (on jenkins-debian1) <jenkins@jenkins-debian1.internal.softwareheritage.org>  Tue, 05 May 2020 12:45:37 +0000

swh-model (0.1.0-1~swh1) unstable-swh; urgency=medium

  * New upstream release 0.1.0     - (tagged by Stefano Zacchiroli
    <zack@upsilon.cc> on 2020-04-30 19:23:13 +0200)
  * Upstream changes:     - v0.1.0 / 2020-04-30     - * SWHID spec: full
    reread     - * setup.py: add documentation link     - *
    hypothesis_strategies: Generate aware datetimes instead of naive
    ones.     - * doc: check-in IANA registration template for the "swh"
    URI scheme     - * Restructure SWHID documentation in preparation
    for T2385     - merge grammars into a single one     - explain
    better that SWHIDs are made up of core identifier + qualifiers     -
    separate qualifier into context and fragment onex     - add
    reference to swh-identify

 -- Software Heritage autobuilder (on jenkins-debian1) <jenkins@jenkins-debian1.internal.softwareheritage.org>  Thu, 30 Apr 2020 20:31:00 +0000

swh-model (0.0.69-1~swh1) unstable-swh; urgency=medium

  * New upstream release 0.0.69     - (tagged by Stefano Zacchiroli
    <zack@upsilon.cc> on 2020-04-28 16:05:58 +0200)
  * Upstream changes:     - v0.0.69 / 2020-04-28     - * SWHID spec:
    bump version to 1.3 and add last modified date     - * SWHID spec:
    make SWHIDs plural where needed     - * SWHID spec: simplify and
    generalize escaping requirements     - * SWHID spec: add support for
    IRI     - * SWHID: deal with escaping in origin qualifiers     - *
    SWHID doc: improve wording of intrinsic parts v. the rest

 -- Software Heritage autobuilder (on jenkins-debian1) <jenkins@jenkins-debian1.internal.softwareheritage.org>  Tue, 28 Apr 2020 14:10:35 +0000

swh-model (0.0.68-1~swh1) unstable-swh; urgency=medium

  * New upstream release 0.0.68     - (tagged by David Douard
    <david.douard@sdfa3.org> on 2020-04-21 16:20:58 +0200)
  * Upstream changes:     - v0.0.68

 -- Software Heritage autobuilder (on jenkins-debian1) <jenkins@jenkins-debian1.internal.softwareheritage.org>  Tue, 21 Apr 2020 14:28:38 +0000

swh-model (0.0.67-1~swh1) unstable-swh; urgency=medium

  * New upstream release 0.0.67     - (tagged by Stefano Zacchiroli
    <zack@upsilon.cc> on 2020-04-17 17:49:42 +0200)
  * Upstream changes:     - v0.0.67 / 2020-04-17     - * CLI: add test
    for swh identify w/o args     - * CLI: require explicit "-" to
    identify via stdin     - * SWHID doc: fix minor grammar issue     -
    * SWHID doc: fix link in CISE paper reference     - *
    identifiers.py: reference to SWHIDs using explicit anchors     - *
    swh identify: embrace SWHID naming in user-facing doc/messages     -
    * PID doc: embrace the SWHID naming     - * PID doc: add reference
    to CISE paper     - * doc: document identify CLI

 -- Software Heritage autobuilder (on jenkins-debian1) <jenkins@jenkins-debian1.internal.softwareheritage.org>  Fri, 17 Apr 2020 15:54:03 +0000

swh-model (0.0.66-1~swh1) unstable-swh; urgency=medium

  * New upstream release 0.0.66     - (tagged by Antoine R. Dumont
    (@ardumont) <antoine.romain.dumont@gmail.com> on 2020-04-10 16:46:31
    +0200)
  * Upstream changes:     - v0.0.66     - rename-visit-status model:
    Rename OriginVisitUpdate to OriginVisitStatus

 -- Software Heritage autobuilder (on jenkins-debian1) <jenkins@jenkins-debian1.internal.softwareheritage.org>  Fri, 10 Apr 2020 14:48:17 +0000

swh-model (0.0.65-1~swh1) unstable-swh; urgency=medium

  * New upstream release 0.0.65     - (tagged by Antoine R. Dumont
    (@ardumont) <antoine.romain.dumont@gmail.com> on 2020-04-09 16:25:24
    +0200)
  * Upstream changes:     - v0.0.65     - from_disk: path parameter to
    dir_filter functions     - Enable black

 -- Software Heritage autobuilder (on jenkins-debian1) <jenkins@jenkins-debian1.internal.softwareheritage.org>  Thu, 09 Apr 2020 14:27:21 +0000

swh-model (0.0.64-1~swh1) unstable-swh; urgency=medium

  * New upstream release 0.0.64     - (tagged by Antoine Lambert
    <antoine.lambert@inria.fr> on 2020-04-03 15:00:36 +0200)
  * Upstream changes:     - version 0.0.64

 -- Software Heritage autobuilder (on jenkins-debian1) <jenkins@jenkins-debian1.internal.softwareheritage.org>  Fri, 03 Apr 2020 13:03:34 +0000

swh-model (0.0.63-1~swh1) unstable-swh; urgency=medium

  * New upstream release 0.0.63     - (tagged by Antoine R. Dumont
    (@ardumont) <antoine.romain.dumont@gmail.com> on 2020-04-01 10:07:07
    +0200)
  * Upstream changes:     - v0.0.63     - origin/master model: Add new
    OriginVisitUpdate model object + test strategy     - docs: Extend
    SWH PID definition with additional context qualifiers.

 -- Software Heritage autobuilder (on jenkins-debian1) <jenkins@jenkins-debian1.internal.softwareheritage.org>  Wed, 01 Apr 2020 08:08:58 +0000

swh-model (0.0.62-1~swh1) unstable-swh; urgency=medium

  * New upstream release 0.0.62     - (tagged by Valentin Lorentz
    <vlorentz@softwareheritage.org> on 2020-03-26 14:19:40 +0100)
  * Upstream changes:     - v0.0.62     - * identifiers: encode origin
    URLs in utf-8

 -- Software Heritage autobuilder (on jenkins-debian1) <jenkins@jenkins-debian1.internal.softwareheritage.org>  Thu, 26 Mar 2020 13:22:20 +0000

swh-model (0.0.60-1~swh1) unstable-swh; urgency=medium

  * New upstream release 0.0.60     - (tagged by Valentin Lorentz
    <vlorentz@softwareheritage.org> on 2020-03-05 12:05:18 +0100)
  * Upstream changes:     - v0.0.60     - * Add a method to generate
    Content/SkippedContent from binary data     - * Draw contents from a
    byte string instead of generating arbitrary hashes     - * Add
    classmethod Person.from_address, to parse from 'name <email>'
    strings.

 -- Software Heritage autobuilder (on jenkins-debian1) <jenkins@jenkins-debian1.internal.softwareheritage.org>  Thu, 05 Mar 2020 11:07:50 +0000

swh-model (0.0.59-1~swh1) unstable-swh; urgency=medium

  * New upstream release 0.0.59     - (tagged by Nicolas Dandrimont
    <nicolas@dandrimont.eu> on 2020-02-27 18:03:53 +0100)
  * Upstream changes:     - Release swh.model v0.0.59     - Use proper
    hypothesis strategy to generate Person objects

 -- Software Heritage autobuilder (on jenkins-debian1) <jenkins@jenkins-debian1.internal.softwareheritage.org>  Thu, 27 Feb 2020 17:07:16 +0000

swh-model (0.0.57-1~swh2) unstable-swh; urgency=medium

  * Bump dependency release

 -- Antoine R. Dumont (@ardumont) <antoine.romain.dumont@gmail.com>  Thu, 27 Feb 2020 16:24:21 +0200

swh-model (0.0.57-1~swh1) unstable-swh; urgency=medium

  * New upstream release 0.0.57     - (tagged by Valentin Lorentz
    <vlorentz@softwareheritage.org> on 2020-02-27 15:17:04 +0100)
  * Upstream changes:     - v0.0.57     - * Add method
    BaseModel.hashes().     - * Re-introduce the swh.core dependency in
    swh.model[cli]     - * Add support for skipping large contents in
    from_disk.     - * Add to_model() method to
    from_disk.{Content,Directory}, to convert to canonical model
    objects.     - * Take the value of MerkleNode.data into account to
    compute equality.     - * Add method MerkleNode.iter_tree, to visit
    all nodes in the subtree of a node.     - * Add from_datetime and
    from_iso8601 constructors for TimestampWithTimezone.     - * Make
    attributes name and email of Person optional.

 -- Software Heritage autobuilder (on jenkins-debian1) <jenkins@jenkins-debian1.internal.softwareheritage.org>  Thu, 27 Feb 2020 14:20:21 +0000

swh-model (0.0.56-1~swh1) unstable-swh; urgency=medium

  * New upstream release 0.0.56     - (tagged by Valentin Lorentz
    <vlorentz@softwareheritage.org> on 2020-02-10 11:46:35 +0100)
  * Upstream changes:     - v0.0.56     - Make OriginVisit.snapshot
    optional.

 -- Software Heritage autobuilder (on jenkins-debian1) <jenkins@jenkins-debian1.internal.softwareheritage.org>  Mon, 10 Feb 2020 10:48:55 +0000

swh-model (0.0.55-1~swh1) unstable-swh; urgency=medium

  * New upstream release 0.0.55     - (tagged by Valentin Lorentz
    <vlorentz@softwareheritage.org> on 2020-02-07 16:13:23 +0100)
  * Upstream changes:     - v0.0.55     - * Make content length
    mandatory.     - * Make 'visible' the default status for present
    Contents.

 -- Software Heritage autobuilder (on jenkins-debian1) <jenkins@jenkins-debian1.internal.softwareheritage.org>  Fri, 07 Feb 2020 15:16:58 +0000

swh-model (0.0.54-1~swh1) unstable-swh; urgency=medium

  * New upstream release 0.0.54     - (tagged by Valentin Lorentz
    <vlorentz@softwareheritage.org> on 2020-02-06 13:15:45 +0100)
  * Upstream changes:     - v0.0.54     - * Split Content class into two
    classes, for missing and non-missing contents.

 -- Software Heritage autobuilder (on jenkins-debian1) <jenkins@jenkins-debian1.internal.softwareheritage.org>  Thu, 06 Feb 2020 12:18:04 +0000

swh-model (0.0.53-1~swh1) unstable-swh; urgency=medium

  * New upstream release 0.0.53     - (tagged by Valentin Lorentz
    <vlorentz@softwareheritage.org> on 2020-02-03 15:58:31 +0100)
  * Upstream changes:     - v0.0.53     - *
    hypothesis_strategies/snapshots: Explain last post-processing step
    - * cli: add support for reading a file content from stdin in 'swh
    identify' command     - * model: Update revision date types to be
    optional

 -- Software Heritage autobuilder (on jenkins-debian1) <jenkins@jenkins-debian1.internal.softwareheritage.org>  Mon, 03 Feb 2020 15:01:26 +0000

swh-model (0.0.52-1~swh1) unstable-swh; urgency=medium

  * New upstream release 0.0.52     - (tagged by Antoine Lambert
    <antoine.lambert@inria.fr> on 2019-11-29 16:27:24 +0100)
  * Upstream changes:     - version 0.0.52

 -- Software Heritage autobuilder (on jenkins-debian1) <jenkins@jenkins-debian1.internal.softwareheritage.org>  Fri, 29 Nov 2019 15:30:57 +0000

swh-model (0.0.51-1~swh3) unstable-swh; urgency=medium

  * Add manual pytz dependency

 -- Nicolas Dandrimont <olasd@debian.org>  Wed, 30 Oct 2019 17:52:33 +0100

swh-model (0.0.51-1~swh2) unstable-swh; urgency=medium

  * Add missing build-dependency on pytz

 -- Nicolas Dandrimont <olasd@debian.org>  Wed, 30 Oct 2019 17:25:55 +0100

swh-model (0.0.51-1~swh1) unstable-swh; urgency=medium

  * New upstream release 0.0.51     - (tagged by Valentin Lorentz
    <vlorentz@softwareheritage.org> on 2019-10-30 15:03:19 +0100)
  * Upstream changes:     - v0.0.51     - Make OriginVisit.origin a
    string instead of a dict.

 -- Software Heritage autobuilder (on jenkins-debian1) <jenkins@jenkins-debian1.internal.softwareheritage.org>  Wed, 30 Oct 2019 14:05:55 +0000

swh-model (0.0.50-1~swh1) unstable-swh; urgency=medium

  * New upstream release 0.0.50     - (tagged by David Douard
    <david.douard@sdfa3.org> on 2019-10-30 09:30:17 +0100)
  * Upstream changes:     - v0.0.50

 -- Software Heritage autobuilder (on jenkins-debian1) <jenkins@jenkins-debian1.internal.softwareheritage.org>  Wed, 30 Oct 2019 08:32:50 +0000

swh-model (0.0.49-1~swh2) unstable-swh; urgency=medium

  * Add missing dependency on dulwich for tests

 -- Nicolas Dandrimont <olasd@debian.org>  Wed, 23 Oct 2019 14:37:45 +0200

swh-model (0.0.49-1~swh1) unstable-swh; urgency=medium

  * New upstream release 0.0.49     - (tagged by Nicolas Dandrimont
    <nicolas@dandrimont.eu> on 2019-10-23 14:28:01 +0200)
  * Upstream changes:     - Release swh.model v0.0.49     - Add symbolic
    refs to swh identify -t snapshot     - Cleanup
    model.BaseModel.to_dict() recursion

 -- Software Heritage autobuilder (on jenkins-debian1) <jenkins@jenkins-debian1.internal.softwareheritage.org>  Wed, 23 Oct 2019 12:30:41 +0000

swh-model (0.0.48-1~swh1) unstable-swh; urgency=medium

  * New upstream release 0.0.48     - (tagged by Nicolas Dandrimont
    <nicolas@dandrimont.eu> on 2019-10-18 17:06:59 +0200)
  * Upstream changes:     - Release swh.model 0.0.48     - Split CLI
    dependencies to another subpackage     - Stop exporting origin.type
    in models     - Document origin PIDs

 -- Software Heritage autobuilder (on jenkins-debian1) <jenkins@jenkins-debian1.internal.softwareheritage.org>  Fri, 18 Oct 2019 15:11:01 +0000

swh-model (0.0.47-1~swh1) unstable-swh; urgency=medium

  * New upstream release 0.0.47     - (tagged by Stefano Zacchiroli
    <zack@upsilon.cc> on 2019-09-27 10:20:40 +0200)
  * Upstream changes:     - v0.0.47     - init.py: switch to documented
    way of extending path

 -- Software Heritage autobuilder (on jenkins-debian1) <jenkins@jenkins-debian1.internal.softwareheritage.org>  Fri, 27 Sep 2019 08:22:54 +0000

swh-model (0.0.46-1~swh1) unstable-swh; urgency=medium

  * New upstream release 0.0.46     - (tagged by Stefano Zacchiroli
    <zack@upsilon.cc> on 2019-09-20 15:51:17 +0200)
  * Upstream changes:     - v0.0.46     - MANIFEST.in: ship py.typed

 -- Software Heritage autobuilder (on jenkins-debian1) <jenkins@jenkins-debian1.internal.softwareheritage.org>  Fri, 20 Sep 2019 13:53:45 +0000

swh-model (0.0.45-1~swh1) unstable-swh; urgency=medium

  * New upstream release 0.0.45     - (tagged by Stefano Zacchiroli
    <zack@upsilon.cc> on 2019-09-20 15:09:47 +0200)
  * Upstream changes:     - v0.0.45     - * identifiers.py: do not
    inherit from on-the-fly namedtuple     - * mypy: ignore django-
    stubs, needed only by hypothesis     - * mypy.ini: remove left-over
    sample section     - * typing: minimal changes to make a no-op mypy
    run pass     - * fix indentation and spelling: make "make check"
    happy

 -- Software Heritage autobuilder (on jenkins-debian1) <jenkins@jenkins-debian1.internal.softwareheritage.org>  Fri, 20 Sep 2019 13:12:10 +0000

swh-model (0.0.44-1~swh1) unstable-swh; urgency=medium

  * New upstream release 0.0.44     - (tagged by Valentin Lorentz
    <vlorentz@softwareheritage.org> on 2019-09-04 14:36:01 +0200)
  * Upstream changes:     - Fix Revision.from_dict to allow optional
    fields.

 -- Software Heritage autobuilder (on jenkins-debian1) <jenkins@jenkins-debian1.internal.softwareheritage.org>  Wed, 04 Sep 2019 13:07:59 +0000

swh-model (0.0.43-1~swh1) unstable-swh; urgency=medium

  * New upstream release 0.0.43     - (tagged by Antoine R. Dumont
    (@ardumont) <antoine.romain.dumont@gmail.com> on 2019-09-03 14:04:44
    +0200)
  * Upstream changes:     - v0.0.43     - swh identify: add support for
    origin PIDs     - identifiers.py: add constants for 'swh:1' and
    sanitize namespace

 -- Software Heritage autobuilder (on jenkins-debian1) <jenkins@jenkins-debian1.internal.softwareheritage.org>  Tue, 03 Sep 2019 12:09:04 +0000

swh-model (0.0.42-1~swh1) unstable-swh; urgency=medium

  * New upstream release 0.0.42     - (tagged by Valentin Lorentz
    <vlorentz@softwareheritage.org> on 2019-08-22 14:04:03 +0200)
  * Upstream changes:     - v0.0.42     - Tweak swh.model.model to be
    closer to what swh-storage     - accepts for releases and origin
    visits.

 -- Software Heritage autobuilder (on jenkins-debian1) <jenkins@jenkins-debian1.internal.softwareheritage.org>  Thu, 22 Aug 2019 12:12:22 +0000

swh-model (0.0.41-1~swh1) unstable-swh; urgency=medium

  * New upstream release 0.0.41     - (tagged by Valentin Lorentz
    <vlorentz@softwareheritage.org> on 2019-08-20 11:46:13 +0200)
  * Upstream changes:     - tweaks to swh.model.model to support more
    valid inputs     - * Allow -1 as Content length.     - * Add
    optional 'ctime' field to Content.     - * Generated content with
    status=hidden should have a data field.     - * Add a get_hash
    helper method to Content.

 -- Software Heritage autobuilder (on jenkins-debian1) <jenkins@jenkins-debian1.internal.softwareheritage.org>  Tue, 20 Aug 2019 09:50:09 +0000

swh-model (0.0.40-1~swh1) unstable-swh; urgency=medium

  * New upstream release 0.0.40     - (tagged by Valentin Lorentz
    <vlorentz@softwareheritage.org> on 2019-08-06 14:36:37 +0200)
  * Upstream changes:     - Add SHA1_SIZE constant.

 -- Software Heritage autobuilder (on jenkins-debian1) <jenkins@jenkins-debian1.internal.softwareheritage.org>  Tue, 06 Aug 2019 12:38:36 +0000

swh-model (0.0.39-1~swh1) unstable-swh; urgency=medium

  * New upstream release 0.0.39     - (tagged by Valentin Lorentz
    <vlorentz@softwareheritage.org> on 2019-07-18 12:28:42 +0200)
  * Upstream changes:     - * fix pyblake2 dependency * origin
    persistent identifiers * release metadata

 -- Software Heritage autobuilder (on jenkins-debian1) <jenkins@jenkins-debian1.internal.softwareheritage.org>  Thu, 18 Jul 2019 10:31:00 +0000

swh-model (0.0.38-1~swh1) unstable-swh; urgency=medium

  * New upstream release 0.0.38     - (tagged by Valentin Lorentz
    <vlorentz@softwareheritage.org> on 2019-06-18 13:40:20 +0200)
  * Upstream changes:     - Remove dependency on swh-core.     - This is
    a fix to workaround pip's inability to correctly solve     - extra
    requirements (swh-model depends on swh-core[], but if other     -
    packages depend on swh-model and swh-core[http], the 'http' extra
    - does not always get installed).

 -- Software Heritage autobuilder (on jenkins-debian1) <jenkins@jenkins-debian1.internal.softwareheritage.org>  Tue, 18 Jun 2019 11:50:14 +0000

swh-model (0.0.37-1~swh1) unstable-swh; urgency=medium

  * New upstream release 0.0.37     - (tagged by David Douard
    <david.douard@sdfa3.org> on 2019-05-15 15:44:21 +0200)
  * Upstream changes:     - cli: add support for --help on the
    'identify' cli tool

 -- Software Heritage autobuilder (on jenkins-debian1) <jenkins@jenkins-debian1.internal.softwareheritage.org>  Thu, 13 Jun 2019 14:40:16 +0000

swh-model (0.0.36-1~swh1) unstable-swh; urgency=medium

  * New upstream release 0.0.36     - (tagged by Valentin Lorentz
    <vlorentz@softwareheritage.org> on 2019-04-26 13:33:29 +0200)
  * Upstream changes:     - Prevent from_dict() from changing its input
    dict.

 -- Software Heritage autobuilder (on jenkins-debian1) <jenkins@jenkins-debian1.internal.softwareheritage.org>  Fri, 26 Apr 2019 11:57:45 +0000

swh-model (0.0.35-1~swh2) unstable-swh; urgency=medium

  * Remove hypothesis directory

 -- Nicolas Dandrimont <olasd@debian.org>  Thu, 18 Apr 2019 18:27:33 +0200

swh-model (0.0.35-1~swh1) unstable-swh; urgency=medium

  * New upstream release 0.0.35     - (tagged by Nicolas Dandrimont
    <nicolas@dandrimont.eu> on 2019-04-11 12:05:11 +0200)
  * Upstream changes:     - Release swh.model v0.0.35     - Fix
    hypothesis strategies to work in non-UTC timezones

 -- Software Heritage autobuilder (on jenkins-debian1) <jenkins@jenkins-debian1.internal.softwareheritage.org>  Thu, 11 Apr 2019 10:08:14 +0000

swh-model (0.0.34-1~swh1) unstable-swh; urgency=medium

  * New upstream release 0.0.34     - (tagged by Valentin Lorentz
    <vlorentz@softwareheritage.org> on 2019-04-09 18:30:50 +0200)
  * Upstream changes:     - Limit Content.length to what the pgsql
    storage supports.

 -- Software Heritage autobuilder (on jenkins-debian1) <jenkins@jenkins-debian1.internal.softwareheritage.org>  Wed, 10 Apr 2019 07:45:31 +0000

swh-model (0.0.33-1~swh1) unstable-swh; urgency=medium

  * New upstream release 0.0.33     - (tagged by Valentin Lorentz
    <vlorentz@softwareheritage.org> on 2019-04-08 21:46:28 +0200)
  * Upstream changes:     - Tune the model generation to work with the
    pgsql storage.

 -- Software Heritage autobuilder (on jenkins-debian1) <jenkins@jenkins-debian1.internal.softwareheritage.org>  Tue, 09 Apr 2019 15:11:51 +0000

swh-model (0.0.32-1~swh1) unstable-swh; urgency=medium

  * New upstream release 0.0.32     - (tagged by Valentin Lorentz
    <vlorentz@softwareheritage.org> on 2019-04-05 19:15:16 +0200)
  * Upstream changes:     - Add a model based using 'attrs' and
    Hypothesis strategies to generate it.

 -- Software Heritage autobuilder (on jenkins-debian1) <jenkins@jenkins-debian1.internal.softwareheritage.org>  Mon, 08 Apr 2019 12:57:45 +0000

swh-model (0.0.31-1~swh2) unstable-swh; urgency=medium

  * Add new dependencies on python3-attr and python3-hypothesis

 -- Nicolas Dandrimont <olasd@debian.org>  Mon, 08 Apr 2019 14:55:50 +0200

swh-model (0.0.31-1~swh1) unstable-swh; urgency=medium

  * New upstream release 0.0.31     - (tagged by Valentin Lorentz
    <vlorentz@softwareheritage.org> on 2019-04-04 20:46:15 +0200)
  * Upstream changes:     - Make snapshot_identifier add the cycle to
    the exception's arguments when it detects one.

 -- Software Heritage autobuilder (on jenkins-debian1) <jenkins@jenkins-debian1.internal.softwareheritage.org>  Fri, 05 Apr 2019 09:07:35 +0000

swh-model (0.0.30-1~swh1) unstable-swh; urgency=medium

  * New upstream release 0.0.30     - (tagged by David Douard
    <david.douard@sdfa3.org> on 2019-01-08 12:28:35 +0100)
  * Upstream changes:     - v0.0.30

 -- Software Heritage autobuilder (on jenkins-debian1) <jenkins@jenkins-debian1.internal.softwareheritage.org>  Wed, 09 Jan 2019 17:31:53 +0000

swh-model (0.0.29-1~swh1) unstable-swh; urgency=medium

  * Release swh.model v0.0.29
  * Reference iPRES paper in PID documentation
  * Remove deprecated swh.model.hashutil.hash_* functions
  * Split debian packaging to separate branch

 -- Nicolas Dandrimont <nicolas@dandrimont.eu>  Wed, 31 Oct 2018 18:26:32 +0100

swh-model (0.0.28-1~swh1) unstable-swh; urgency=medium

  * v0.0.28
  * setup: prepare for pypi upload
  * tests: Initialize tox use
  * tests: Migrate to pytest
  * docs: Improve basic repository information
  * docs: document PID resolution possibilities other than Web UI /
  * hashutil: Migrate towards MultiHash api

 -- Antoine R. Dumont (@ardumont) <antoine.romain.dumont@gmail.com>  Tue, 23 Oct 2018 16:24:21 +0200

swh-model (0.0.27-1~swh1) unstable-swh; urgency=medium

  * v0.0.27
  * Refactor: Add MultiHash class to improve hash computations
  * swh.model.hashutil: Improve and clarify docstrings
  * swh.model.hashutil: Mark hash_* function as deprecated

 -- Antoine R. Dumont (@ardumont) <antoine.romain.dumont@gmail.com>  Mon, 17 Sep 2018 12:07:59 +0200

swh-model (0.0.26-1~swh1) unstable-swh; urgency=medium

  * v0.0.26
  * swh.model.identifiers: Open metadata in persistent_identifier method
  * refactor CLI tests to avoid duplicate assertion pairs
  * swh-identify: follow symlinks for CLI arguments (by default)
  * cli.py: prefer os.fsdecode() over manual fiddling with
    locale.getpref...
  * swh-identify: add support for passing multiple CLI arguments

 -- Antoine R. Dumont (@ardumont) <antoine.romain.dumont@gmail.com>  Mon, 23 Jul 2018 14:29:54 +0200

swh-model (0.0.25-1~swh1) unstable-swh; urgency=medium

  * version 0.0.25

 -- Antoine Lambert <antoine.lambert@inria.fr>  Fri, 29 Jun 2018 11:49:25 +0200

swh-model (0.0.24-1~swh1) unstable-swh; urgency=medium

  * v0.0.24
  * swh.model.cli: Catch specific exception during identifiers check
  * identifiers: Validate input
  * identifiers: Raise when error during parsing persistent identifiers
  * Update blake2 support to be less Debian-specific
  * add swh-identify CLI tool to compute persistent identifiers
  * docs: Update high-level documentation (Merkle DAG description,
  * contextual information for persistent IDs, etc...)

 -- Antoine R. Dumont (@ardumont) <antoine.romain.dumont@gmail.com>  Fri, 22 Jun 2018 15:38:32 +0200

swh-model (0.0.23-1~swh1) unstable-swh; urgency=medium

  * version 0.0.23

 -- Antoine Lambert <antoine.lambert@inria.fr>  Tue, 29 May 2018 14:08:45 +0200

swh-model (0.0.22-1~swh1) unstable-swh; urgency=medium

  * version 0.0.22

 -- Antoine Pietri <antoine.pietri1@gmail.com>  Tue, 30 Jan 2018 18:22:42 +0100

swh-model (0.0.21-1~swh1) unstable-swh; urgency=medium

  * v0.0.21
  * swh.model.identifiers: Add persistent identifier function
  * docs: document the naming scheme for persistent identifiers
  * bin/swh-hash-file: new binary to compute SWH-style content
    identifiers

 -- Antoine R. Dumont (@ardumont) <antoine.romain.dumont@gmail.com>  Wed, 17 Jan 2018 11:06:33 +0100

swh-model (0.0.20-1~swh1) unstable-swh; urgency=medium

  * v0.0.20
  * swh.model.hashutil.hash_data: Optionally integrate length in result
  * hashutil: add `snapshot` object type for git hashes
  * docs: add absolute anchor to documentation index

 -- Antoine R. Dumont (@ardumont) <antoine.romain.dumont@gmail.com>  Wed, 20 Dec 2017 10:47:10 +0100

swh-model (0.0.19-1~swh1) unstable-swh; urgency=medium

  * Release swh.model version 0.0.19
  * Update packaging runes

 -- Nicolas Dandrimont <nicolas@dandrimont.eu>  Thu, 12 Oct 2017 18:07:59 +0200

swh-model (0.0.18-1~swh1) unstable-swh; urgency=medium

  * Release swh.model v0.0.18
  * Replace swh.model.git with swh.model.from_disk (T709).
  * Clean up documentation

 -- Nicolas Dandrimont <nicolas@dandrimont.eu>  Thu, 05 Oct 2017 20:48:29 +0200

swh-model (0.0.17-1~swh1) unstable-swh; urgency=medium

  * Release swh.model v0.0.17
  * Clean up pyblake2 requirement for Python 3.5+

 -- Nicolas Dandrimont <nicolas@dandrimont.eu>  Mon, 26 Jun 2017 14:41:49 +0200

swh-model (0.0.16-1~swh1) unstable-swh; urgency=medium

  * Release swh.model v0.0.16
  * Make sure we generate proper permissions in directories

 -- Nicolas Dandrimont <nicolas@dandrimont.eu>  Fri, 07 Apr 2017 14:32:34 +0200

swh-model (0.0.15-1~swh1) unstable-swh; urgency=medium

  * v0.0.15
  * Add possibility to compute new blake2 hashes
  * Add blake2s256 hash as default new hash computation algorithm

 -- Antoine R. Dumont (@ardumont) <antoine.romain.dumont@gmail.com>  Fri, 24 Mar 2017 16:32:35 +0100

swh-model (0.0.14-1~swh1) unstable-swh; urgency=medium

  * v0.0.14
  * Migrate functions from swh.core.hashutil to swh.model.hashutil

 -- Antoine R. Dumont (@ardumont) <antoine.romain.dumont@gmail.com>  Wed, 15 Mar 2017 16:00:56 +0100

swh-model (0.0.13-1~swh1) unstable-swh; urgency=medium

  * Release swh.model v0.0.13
  * Timestamps are now fully integer values

 -- Nicolas Dandrimont <nicolas@dandrimont.eu>  Tue, 14 Feb 2017 19:32:24 +0100

swh-model (0.0.12-1~swh1) unstable-swh; urgency=medium

  * Release swh.model v0.0.12
  * Add more tests to git tree hash computations

 -- Nicolas Dandrimont <nicolas@dandrimont.eu>  Tue, 14 Jun 2016 17:08:20 +0200

swh-model (0.0.11-1~swh1) unstable-swh; urgency=medium

  * v0.0.11
  * Open git.children_hashes api
  * Rename git.walk_and_compute_sha1_from_directory_2 to
    git.compute_hashes_from_directory
  * Remove dead code

 -- Antoine R. Dumont (@ardumont) <antoine.romain.dumont@gmail.com>  Sat, 11 Jun 2016 02:23:19 +0200

swh-model (0.0.10-1~swh1) unstable-swh; urgency=medium

  * v0.0.10
  * Add objects_per_type api
  * Open a new walk_and_compute_sha1_from_directory_2 api
  * Improve internal api regarding directory and tree hash computations

 -- Antoine R. Dumont (@ardumont) <antoine.romain.dumont@gmail.com>  Wed, 08 Jun 2016 15:54:59 +0200

swh-model (0.0.9-1~swh1) unstable-swh; urgency=medium

  * v0.0.9
  * Add coverage on edge case
  * Optimize git hash walk

 -- Antoine R. Dumont (@ardumont) <antoine.romain.dumont@gmail.com>  Thu, 26 May 2016 12:56:17 +0200

swh-model (0.0.8-1~swh1) unstable-swh; urgency=medium

  * v0.0.8
  * Add coverage on edge case
  * Optimize git hash walk

 -- Antoine R. Dumont (@ardumont) <antoine.romain.dumont@gmail.com>  Thu, 26 May 2016 12:33:59 +0200

swh-model (0.0.7-1~swh1) unstable-swh; urgency=medium

  * v0.0.7
  * Improve corner case policy about walking and computing hash tree (+
    update)

 -- Antoine R. Dumont (@ardumont) <antoine.romain.dumont@gmail.com>  Wed, 25 May 2016 23:47:19 +0200

swh-model (0.0.6-1~swh1) unstable-swh; urgency=medium

  * v0.0.6
  * Improve corner case on git hash memory update function
  * debian packaging: Ignore fs tests for packaging

 -- Antoine R. Dumont (@ardumont) <antoine.romain.dumont@gmail.com>  Tue, 24 May 2016 17:01:06 +0200

swh-model (0.0.5-1~swh1) unstable-swh; urgency=medium

  * v0.0.5
  * Add update git hash computation from existing data
  * Add revision identifier data for hash identifier computation (extra-
    headers)

 -- Antoine R. Dumont (@ardumont) <antoine.romain.dumont@gmail.com>  Fri, 15 Apr 2016 12:51:21 +0200

swh-model (0.0.4-1~swh1) unstable-swh; urgency=medium

  * v0.0.4
  * Migrate swh.loader.dir.git module to swh.model.git

 -- Antoine R. Dumont (@ardumont) <antoine.romain.dumont@gmail.com>  Mon, 21 Mar 2016 15:20:28 +0100

swh-model (0.0.3-1~swh1) unstable-swh; urgency=medium

  * v0.0.3
  * Release name is now in bytes

 -- Antoine R. Dumont (@ardumont) <antoine.romain.dumont@gmail.com>  Wed, 27 Jan 2016 15:50:08 +0100

swh-model (0.0.2-1~swh1) unstable-swh; urgency=medium

  * Prepare release of v0.0.2
  * Import the rest of swh.core.hashutil

 -- Nicolas Dandrimont <nicolas@dandrimont.eu>  Wed, 16 Dec 2015 18:30:12 +0100

swh-model (0.0.1-1~swh1) unstable-swh; urgency=medium

  * Initial release
  * Prepare swh.model release v0.0.1

 -- Nicolas Dandrimont <nicolas@dandrimont.eu>  Mon, 07 Dec 2015 18:26:58 +0100<|MERGE_RESOLUTION|>--- conflicted
+++ resolved
@@ -1,10 +1,3 @@
-<<<<<<< HEAD
-swh-model (6.6.3-1~swh1~bpo10+1) buster-swh; urgency=medium
-
-  * Rebuild for buster-swh
-
- -- Software Heritage autobuilder (on jenkins-debian1) <jenkins@jenkins-debian1.internal.softwareheritage.org>  Fri, 17 Feb 2023 14:38:35 +0000
-=======
 swh-model (6.7.0-1~swh1) unstable-swh; urgency=medium
 
   * New upstream release 6.7.0     - (tagged by Nicolas Dandrimont
@@ -13,7 +6,6 @@
     to swh.model.model objects to retrieve SWHIDs of depended-on objects
 
  -- Software Heritage autobuilder (on jenkins-debian1) <jenkins@jenkins-debian1.internal.softwareheritage.org>  Wed, 05 Apr 2023 14:13:11 +0000
->>>>>>> 1f181b7e
 
 swh-model (6.6.3-1~swh1) unstable-swh; urgency=medium
 
