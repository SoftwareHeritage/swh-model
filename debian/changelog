--- conflicted
+++ resolved
@@ -1,17 +1,9 @@
-<<<<<<< HEAD
-swh-model (0.0.12-1~swh1~bpo9+1) stretch-swh; urgency=medium
-
-  * Rebuild for stretch-backports.
-
- -- Nicolas Dandrimont <nicolas@dandrimont.eu>  Tue, 14 Jun 2016 17:08:20 +0200
-=======
 swh-model (0.0.13-1~swh1) unstable-swh; urgency=medium
 
   * Release swh.model v0.0.13
   * Timestamps are now fully integer values
 
  -- Nicolas Dandrimont <nicolas@dandrimont.eu>  Tue, 14 Feb 2017 19:32:24 +0100
->>>>>>> 4d80f4dc
 
 swh-model (0.0.12-1~swh1) unstable-swh; urgency=medium
 
