<<<<<<< HEAD
swh-model (2.6.0-1~swh1~bpo10+1) buster-swh; urgency=medium

  * Rebuild for buster-swh

 -- Software Heritage autobuilder (on jenkins-debian1) <jenkins@jenkins-debian1.internal.softwareheritage.org>  Tue, 15 Jun 2021 14:57:29 +0000
=======
swh-model (2.6.1-1~swh1) unstable-swh; urgency=medium

  * New upstream release 2.6.1     - (tagged by Antoine Lambert
    <anlambert@softwareheritage.org> on 2021-06-16 11:58:53 +0200)
  * Upstream changes:     - version 2.6.1

 -- Software Heritage autobuilder (on jenkins-debian1) <jenkins@jenkins-debian1.internal.softwareheritage.org>  Wed, 16 Jun 2021 10:03:28 +0000
>>>>>>> 305c5d01

swh-model (2.6.0-1~swh1) unstable-swh; urgency=medium

  * New upstream release 2.6.0     - (tagged by David Douard
    <david.douard@sdfa3.org> on 2021-06-15 16:51:49 +0200)
  * Upstream changes:     - v2.6.0

 -- Software Heritage autobuilder (on jenkins-debian1) <jenkins@jenkins-debian1.internal.softwareheritage.org>  Tue, 15 Jun 2021 14:56:10 +0000

swh-model (2.5.1-1~swh1) unstable-swh; urgency=medium

  * New upstream release 2.5.1     - (tagged by David Douard
    <david.douard@sdfa3.org> on 2021-05-20 15:22:50 +0200)
  * Upstream changes:     - v2.5.1

 -- Software Heritage autobuilder (on jenkins-debian1) <jenkins@jenkins-debian1.internal.softwareheritage.org>  Thu, 20 May 2021 13:40:27 +0000

swh-model (2.5.0-1~swh1) unstable-swh; urgency=medium

  * New upstream release 2.5.0     - (tagged by Valentin Lorentz
    <vlorentz@softwareheritage.org> on 2021-05-11 12:02:49 +0200)
  * Upstream changes:     - v2.5.0     - * identifiers: Expose
    manifest/git_object computation

 -- Software Heritage autobuilder (on jenkins-debian1) <jenkins@jenkins-debian1.internal.softwareheritage.org>  Tue, 11 May 2021 10:07:47 +0000

swh-model (2.4.2-1~swh1) unstable-swh; urgency=medium

  * New upstream release 2.4.2     - (tagged by Valentin Lorentz
    <vlorentz@softwareheritage.org> on 2021-05-06 14:31:04 +0200)
  * Upstream changes:     - v2.4.2     - * docs/persistent-identifiers:
    Add guidelines for fixing invalid SWHIDs.     - * Blacklist attr
    21.1.0

 -- Software Heritage autobuilder (on jenkins-debian1) <jenkins@jenkins-debian1.internal.softwareheritage.org>  Thu, 06 May 2021 12:35:43 +0000

swh-model (2.4.1-1~swh1) unstable-swh; urgency=medium

  * New upstream release 2.4.1     - (tagged by Antoine Lambert
    <antoine.lambert@inria.fr> on 2021-04-29 14:19:28 +0200)
  * Upstream changes:     - version 2.4.1

 -- Software Heritage autobuilder (on jenkins-debian1) <jenkins@jenkins-debian1.internal.softwareheritage.org>  Thu, 29 Apr 2021 12:23:21 +0000

swh-model (2.4.0-1~swh1) unstable-swh; urgency=medium

  * New upstream release 2.4.0     - (tagged by Antoine Lambert
    <antoine.lambert@inria.fr> on 2021-04-13 15:26:51 +0200)
  * Upstream changes:     - version 2.4.0

 -- Software Heritage autobuilder (on jenkins-debian1) <jenkins@jenkins-debian1.internal.softwareheritage.org>  Tue, 13 Apr 2021 13:31:21 +0000

swh-model (2.3.0-1~swh1) unstable-swh; urgency=medium

  * New upstream release 2.3.0     - (tagged by Nicolas Dandrimont
    <nicolas@dandrimont.eu> on 2021-03-19 17:15:00 +0100)
  * Upstream changes:     - Release swh.model 2.3.0     - Properly
    truncate RawExtrinsicMetadata objects to a precision of one     -
    second, as does their unique id.

 -- Software Heritage autobuilder (on jenkins-debian1) <jenkins@jenkins-debian1.internal.softwareheritage.org>  Fri, 19 Mar 2021 16:17:48 +0000

swh-model (2.2.0-1~swh1) unstable-swh; urgency=medium

  * New upstream release 2.2.0     - (tagged by Valentin Lorentz
    <vlorentz@softwareheritage.org> on 2021-03-15 10:32:36 +0100)
  * Upstream changes:     - v2.2.0     - * Add a swhid() method to
    RawExtrinsicMetadata.

 -- Software Heritage autobuilder (on jenkins-debian1) <jenkins@jenkins-debian1.internal.softwareheritage.org>  Mon, 15 Mar 2021 09:35:25 +0000

swh-model (2.1.0-1~swh1) unstable-swh; urgency=medium

  * New upstream release 2.1.0     - (tagged by David Douard
    <david.douard@sdfa3.org> on 2021-03-11 14:19:00 +0100)
  * Upstream changes:     - v2.1.0

 -- Software Heritage autobuilder (on jenkins-debian1) <jenkins@jenkins-debian1.internal.softwareheritage.org>  Thu, 11 Mar 2021 13:21:40 +0000

swh-model (2.0.0-1~swh1) unstable-swh; urgency=medium

  * New upstream release 2.0.0     - (tagged by Valentin Lorentz
    <vlorentz@softwareheritage.org> on 2021-03-05 10:11:47 +0100)
  * Upstream changes:     - v2.0.0     - Breaking change:     - * model:
    Remove override of RawExtrinsicMetadata.unique_key(), so it now
    returns the hash.     - Other changes:     - * identifiers: Add
    raw_extrinsic_metadata_identifier     - * model: Add 'id' field to
    RawExtrinsicMetadata

 -- Software Heritage autobuilder (on jenkins-debian1) <jenkins@jenkins-debian1.internal.softwareheritage.org>  Fri, 05 Mar 2021 09:14:35 +0000

swh-model (1.0.1-1~swh1) unstable-swh; urgency=medium

  * New upstream release 1.0.1     - (tagged by Valentin Lorentz
    <vlorentz@softwareheritage.org> on 2021-03-04 15:08:55 +0100)
  * Upstream changes:     - v1.0.1     - * cli: stop using the
    deprecated SWHID class     - * identifiers: Remove the deprecated
    SWHID class

 -- Software Heritage autobuilder (on jenkins-debian1) <jenkins@jenkins-debian1.internal.softwareheritage.org>  Thu, 04 Mar 2021 14:11:09 +0000

swh-model (1.0.0-1~swh1) unstable-swh; urgency=medium

  * New upstream release 1.0.0     - (tagged by Valentin Lorentz
    <vlorentz@softwareheritage.org> on 2021-03-01 18:01:29 +0100)
  * Upstream changes:     - v1.0.0     - Two breaking changes:     - *
    RawExtrinsicMetadata: Use ExtendedSWHID as target and remove type
    - * RawExtrinsicMetadata: Use CoreSWHID instead of SWHID for
    contexts     - And two minor changes:     - * Add
    CoreSWHID.to_extended()     - * Add a swhid() method to all hashable
    objects.

 -- Software Heritage autobuilder (on jenkins-debian1) <jenkins@jenkins-debian1.internal.softwareheritage.org>  Tue, 02 Mar 2021 08:18:42 +0000

swh-model (0.13.0-1~swh1) unstable-swh; urgency=medium

  * New upstream release 0.13.0     - (tagged by Valentin Lorentz
    <vlorentz@softwareheritage.org> on 2021-02-25 17:56:31 +0100)
  * Upstream changes:     - v0.13.0     - * Update persistent
    identifiers doc with pip install info     - * Make explicit Python 3
    dependency     - * tests: Clean hashutil._blake2_hash_cache after
    mocking blake2 functions.     - * Introduce new classes
    CoreSWHID/QualifiedSWHID/ExtendedSWHID     - * Deprecate SWHID class
    - * Disallow 'ori' type in SWHID class

 -- Software Heritage autobuilder (on jenkins-debian1) <jenkins@jenkins-debian1.internal.softwareheritage.org>  Thu, 25 Feb 2021 16:59:26 +0000

swh-model (0.12.0-1~swh1) unstable-swh; urgency=medium

  * New upstream release 0.12.0     - (tagged by David Douard
    <david.douard@sdfa3.org> on 2021-01-26 17:22:28 +0100)
  * Upstream changes:     - v0.12.0

 -- Software Heritage autobuilder (on jenkins-debian1) <jenkins@jenkins-debian1.internal.softwareheritage.org>  Tue, 26 Jan 2021 16:27:16 +0000

swh-model (0.11.0-1~swh1) unstable-swh; urgency=medium

  * New upstream release 0.11.0     - (tagged by Antoine R. Dumont
    (@ardumont) <ardumont@softwareheritage.org> on 2021-01-20 15:31:54
    +0100)
  * Upstream changes:     - v0.11.0     - model: Allow new status values
    not_found and failed to OriginVisitStatus

 -- Software Heritage autobuilder (on jenkins-debian1) <jenkins@jenkins-debian1.internal.softwareheritage.org>  Wed, 20 Jan 2021 14:34:53 +0000

swh-model (0.10.0-1~swh1) unstable-swh; urgency=medium

  * New upstream release 0.10.0     - (tagged by Vincent SELLIER
    <vincent.sellier@softwareheritage.org> on 2021-01-14 14:13:22 +0100)
  * Upstream changes:     - v0.10.0     - * 2021-01-12 Add an optional
    type field on OriginVisitStatus object     - * 2021-01-12
    test_identifiers: Reorder SWHID tests.     - * 2021-01-12
    test_identifiers: Make sure that
    {directory,revision,release,snapshot}_identifier() doesn't just
    return a value from the dict.     - * 2021-01-04 Add missing
    slots=True for Directory.     - * 2020-12-19 SWHID parsing: simplify
    and deduplicate validation logic     - * 2020-12-14 model: Make all
    classes slotted.

 -- Software Heritage autobuilder (on jenkins-debian1) <jenkins@jenkins-debian1.internal.softwareheritage.org>  Thu, 14 Jan 2021 13:16:10 +0000

swh-model (0.9.0-1~swh1) unstable-swh; urgency=medium

  * New upstream release 0.9.0     - (tagged by Nicolas Dandrimont
    <nicolas@dandrimont.eu> on 2020-11-17 10:12:47 +0100)
  * Upstream changes:     - Release swh.model v0.9.0     - Drop
    backwards compatibility for RawExtrinsicMetadata.id

 -- Software Heritage autobuilder (on jenkins-debian1) <jenkins@jenkins-debian1.internal.softwareheritage.org>  Tue, 17 Nov 2020 09:15:43 +0000

swh-model (0.8.0-1~swh1) unstable-swh; urgency=medium

  * New upstream release 0.8.0     - (tagged by Antoine R. Dumont
    (@ardumont) <ardumont@softwareheritage.org> on 2020-11-12 13:09:48
    +0100)
  * Upstream changes:     - v0.8.0     - identifiers.parse_swhid: Make
    SWHIDs with whitespaces invalid     - identifiers.parse_swhid: Check
    the swhid qualifiers and fail if invalid     - model.identifiers:
    Improve error messages in case of invalid SWHIDs

 -- Software Heritage autobuilder (on jenkins-debian1) <jenkins@jenkins-debian1.internal.softwareheritage.org>  Thu, 12 Nov 2020 12:10:46 +0000

swh-model (0.7.3-1~swh1) unstable-swh; urgency=medium

  * New upstream release 0.7.3     - (tagged by Nicolas Dandrimont
    <nicolas@dandrimont.eu> on 2020-10-27 16:03:58 +0100)
  * Upstream changes:     - Release swh.model v0.7.3     - Reduce the
    amount of DeprecationWarnings for RawExtrinsicMetadata

 -- Software Heritage autobuilder (on jenkins-debian1) <jenkins@jenkins-debian1.internal.softwareheritage.org>  Tue, 27 Oct 2020 15:06:50 +0000

swh-model (0.7.2-1~swh1) unstable-swh; urgency=medium

  * New upstream release 0.7.2     - (tagged by Nicolas Dandrimont
    <nicolas@dandrimont.eu> on 2020-10-27 10:37:19 +0100)
  * Upstream changes:     - Release swh.model v0.7.2     - Add a new --
    exclude flag to swh identify     - Migrate RawExtrinsicMetadata `id`
    attribute to `target`     - Future-proof the
    swh.model.model.HashableObject interface

 -- Software Heritage autobuilder (on jenkins-debian1) <jenkins@jenkins-debian1.internal.softwareheritage.org>  Tue, 27 Oct 2020 09:41:19 +0000

swh-model (0.7.1-1~swh1) unstable-swh; urgency=medium

  * New upstream release 0.7.1     - (tagged by Valentin Lorentz
    <vlorentz@softwareheritage.org> on 2020-10-12 12:16:47 +0200)
  * Upstream changes:     - v0.7.1     - Add a 'unique_key' method on
    model objects

 -- Software Heritage autobuilder (on jenkins-debian1) <jenkins@jenkins-debian1.internal.softwareheritage.org>  Mon, 12 Oct 2020 10:19:10 +0000

swh-model (0.7.0-1~swh1) unstable-swh; urgency=medium

  * New upstream release 0.7.0     - (tagged by Antoine R. Dumont
    (@ardumont) <ardumont@softwareheritage.org> on 2020-10-07 12:47:02
    +0200)
  * Upstream changes:     - v0.7.0     - cli: make SWHIDParamType return
    SWHID type instead of string     - tox.ini: pin black to the pre-
    commit version (19.10b0) to avoid flip-flops     - Merge the two
    test_identifiers.py files.

 -- Software Heritage autobuilder (on jenkins-debian1) <jenkins@jenkins-debian1.internal.softwareheritage.org>  Wed, 07 Oct 2020 10:47:55 +0000

swh-model (0.6.7-3~swh1) unstable-swh; urgency=medium

  * Fix a typo in d/control.

 -- David Douard <david.douard@sdfa3.org>  Fri, 25 Sep 2020 17:36:14 +0200

swh-model (0.6.7-2~swh1) unstable-swh; urgency=medium

  * Fix dependencies on d/control

 -- David Douard <david.douard@sdfa3.org>  Fri, 25 Sep 2020 17:03:31 +0200

swh-model (0.6.7-1~swh1) unstable-swh; urgency=medium

  * New upstream release 0.6.7     - (tagged by David Douard
    <david.douard@sdfa3.org> on 2020-09-25 15:28:58 +0200)
  * Upstream changes:     - v0.6.7

 -- Software Heritage autobuilder (on jenkins-debian1) <jenkins@jenkins-debian1.internal.softwareheritage.org>  Fri, 25 Sep 2020 13:32:18 +0000

swh-model (0.6.6-1~swh1) unstable-swh; urgency=medium

  * New upstream release 0.6.6     - (tagged by Antoine R. Dumont
    (@ardumont) <ardumont@softwareheritage.org> on 2020-08-07 10:18:50
    +0200)
  * Upstream changes:     - v0.6.6     - model.Content.to_dict: Remove
    ctime entry when it's None     - model: Add Sha1 alias

 -- Software Heritage autobuilder (on jenkins-debian1) <jenkins@jenkins-debian1.internal.softwareheritage.org>  Fri, 07 Aug 2020 08:22:35 +0000

swh-model (0.6.5-1~swh1) unstable-swh; urgency=medium

  * New upstream release 0.6.5     - (tagged by Antoine R. Dumont
    (@ardumont) <ardumont@softwareheritage.org> on 2020-08-06 19:59:26
    +0200)
  * Upstream changes:     - v0.6.5     - model: Add final object_type
    field on metadata related model objects

 -- Software Heritage autobuilder (on jenkins-debian1) <jenkins@jenkins-debian1.internal.softwareheritage.org>  Thu, 06 Aug 2020 18:01:05 +0000

swh-model (0.6.4-1~swh1) unstable-swh; urgency=medium

  * New upstream release 0.6.4     - (tagged by Antoine R. Dumont
    (@ardumont) <ardumont@softwareheritage.org> on 2020-08-06 18:44:48
    +0200)
  * Upstream changes:     - v0.6.4     - Use correct setuptools-scm
    keyword this time

 -- Software Heritage autobuilder (on jenkins-debian1) <jenkins@jenkins-debian1.internal.softwareheritage.org>  Thu, 06 Aug 2020 16:47:14 +0000

swh-model (0.6.1-1~swh1) unstable-swh; urgency=medium

  * New upstream release 0.6.1     - (tagged by Valentin Lorentz
    <vlorentz@softwareheritage.org> on 2020-07-31 10:47:56 +0200)
  * Upstream changes:     - v0.6.1     - * Declare pytest markers     -
    * Import Mapping from collections.abc instead of collections     - *
    Fix incorrectly typed null constants in extra_headers byte strings
    - * add ImmutableDict.__repr__     - * Add missing object_type class
    attributes on MetadataAuthority, MetadataFetcher, and
    RawExtrinsicMetadata.

 -- Software Heritage autobuilder (on jenkins-debian1) <jenkins@jenkins-debian1.internal.softwareheritage.org>  Fri, 31 Jul 2020 08:51:42 +0000

swh-model (0.6.0-1~swh1) unstable-swh; urgency=medium

  * New upstream release 0.6.0     - (tagged by Valentin Lorentz
    <vlorentz@softwareheritage.org> on 2020-07-20 12:45:59 +0200)
  * Upstream changes:     - v0.6.0     - * Rework dia -> pdf pipeline
    for inkscape 1.0     - * Rename MetadataAuthorityType.DEPOSIT to
    MetadataAuthorityType.DEPOSIT_CLIENT.

 -- Software Heritage autobuilder (on jenkins-debian1) <jenkins@jenkins-debian1.internal.softwareheritage.org>  Mon, 20 Jul 2020 10:49:27 +0000

swh-model (0.5.0-1~swh1) unstable-swh; urgency=medium

  * New upstream release 0.5.0     - (tagged by Antoine Lambert
    <antoine.lambert@inria.fr> on 2020-07-08 17:12:44 +0200)
  * Upstream changes:     - version 0.5.0

 -- Software Heritage autobuilder (on jenkins-debian1) <jenkins@jenkins-debian1.internal.softwareheritage.org>  Wed, 08 Jul 2020 15:23:51 +0000

swh-model (0.4.0-1~swh1) unstable-swh; urgency=medium

  * New upstream release 0.4.0     - (tagged by David Douard
    <david.douard@sdfa3.org> on 2020-07-06 14:13:31 +0200)
  * Upstream changes:     - v0.4.0

 -- Software Heritage autobuilder (on jenkins-debian1) <jenkins@jenkins-debian1.internal.softwareheritage.org>  Mon, 06 Jul 2020 12:16:51 +0000

swh-model (0.3.8-1~swh1) unstable-swh; urgency=medium

  * New upstream release 0.3.8     - (tagged by Antoine Lambert
    <antoine.lambert@inria.fr> on 2020-07-03 16:06:44 +0200)
  * Upstream changes:     - version 0.3.8

 -- Software Heritage autobuilder (on jenkins-debian1) <jenkins@jenkins-debian1.internal.softwareheritage.org>  Fri, 03 Jul 2020 14:10:51 +0000

swh-model (0.3.7-1~swh1) unstable-swh; urgency=medium

  * New upstream release 0.3.7     - (tagged by Antoine R. Dumont
    (@ardumont) <ardumont@softwareheritage.org> on 2020-07-02 15:15:46
    +0200)
  * Upstream changes:     - v0.3.7     - Refactor common loader behavior
    within from_disk.iter_directory     - Unify object_type some more
    within the merkle and from_disk modules

 -- Software Heritage autobuilder (on jenkins-debian1) <jenkins@jenkins-debian1.internal.softwareheritage.org>  Thu, 02 Jul 2020 13:17:32 +0000

swh-model (0.3.6-1~swh1) unstable-swh; urgency=medium

  * New upstream release 0.3.6     - (tagged by Antoine R. Dumont
    (@ardumont) <ardumont@softwareheritage.org> on 2020-07-01 15:46:23
    +0200)
  * Upstream changes:     - v0.3.6     - model.OriginVisit: Drop
    obsolete fields

 -- Software Heritage autobuilder (on jenkins-debian1) <jenkins@jenkins-debian1.internal.softwareheritage.org>  Wed, 01 Jul 2020 13:48:43 +0000

swh-model (0.3.5-2~swh1) unstable-swh; urgency=medium

  * Update dependency + Bump

 -- Antoine R. Dumont (@ardumont) <ardumont@softwareheritage.org>  Tue, 30 Jun 2020 12:40:52 +0200

swh-model (0.3.5-1~swh1) unstable-swh; urgency=medium

  * New upstream release 0.3.5     - (tagged by Antoine R. Dumont
    (@ardumont) <ardumont@softwareheritage.org> on 2020-06-30 11:21:07
    +0200)
  * Upstream changes:     - v0.3.5     - Tag model entities with their
    "object_type"

 -- Software Heritage autobuilder (on jenkins-debian1) <jenkins@jenkins-debian1.internal.softwareheritage.org>  Tue, 30 Jun 2020 09:31:43 +0000

swh-model (0.3.4-1~swh1) unstable-swh; urgency=medium

  * New upstream release 0.3.4     - (tagged by Antoine R. Dumont
    (@ardumont) <ardumont@softwareheritage.org> on 2020-06-24 10:43:48
    +0200)
  * Upstream changes:     - v0.3.4     - OriginVisitStatus: Allow
    "created" status     - model.OriginVisit: Make obsolete fields
    optional     - swh.model.model.OriginVisit: Drop the
    dateutil.parser.parse use

 -- Software Heritage autobuilder (on jenkins-debian1) <jenkins@jenkins-debian1.internal.softwareheritage.org>  Wed, 24 Jun 2020 08:47:12 +0000

swh-model (0.3.3-1~swh1) unstable-swh; urgency=medium

  * New upstream release 0.3.3     - (tagged by Antoine R. Dumont
    (@ardumont) <ardumont@softwareheritage.org> on 2020-06-17 09:38:34
    +0200)
  * Upstream changes:     - v0.3.3     - model.hypothesis_strategies:
    Make metadata always none on origin_visit

 -- Software Heritage autobuilder (on jenkins-debian1) <jenkins@jenkins-debian1.internal.softwareheritage.org>  Wed, 17 Jun 2020 07:40:50 +0000

swh-model (0.3.2-1~swh1) unstable-swh; urgency=medium

  * New upstream release 0.3.2     - (tagged by David Douard
    <david.douard@sdfa3.org> on 2020-06-16 10:41:05 +0200)
  * Upstream changes:     - v0.3.2

 -- Software Heritage autobuilder (on jenkins-debian1) <jenkins@jenkins-debian1.internal.softwareheritage.org>  Tue, 16 Jun 2020 08:45:55 +0000

swh-model (0.3.1-1~swh1) unstable-swh; urgency=medium

  * New upstream release 0.3.1     - (tagged by David Douard
    <david.douard@sdfa3.org> on 2020-06-15 09:43:30 +0200)
  * Upstream changes:     - v0.3.1

 -- Software Heritage autobuilder (on jenkins-debian1) <jenkins@jenkins-debian1.internal.softwareheritage.org>  Mon, 15 Jun 2020 07:52:09 +0000

swh-model (0.3.0-1~swh1) unstable-swh; urgency=medium

  * New upstream release 0.3.0     - (tagged by David Douard
    <david.douard@sdfa3.org> on 2020-06-03 11:59:02 +0200)
  * Upstream changes:     - v0.3.0

 -- Software Heritage autobuilder (on jenkins-debian1) <jenkins@jenkins-debian1.internal.softwareheritage.org>  Wed, 03 Jun 2020 10:04:35 +0000

swh-model (0.2.2-1~swh1) unstable-swh; urgency=medium

  * New upstream release 0.2.2     - (tagged by David Douard
    <david.douard@sdfa3.org> on 2020-06-03 11:28:38 +0200)
  * Upstream changes:     - v0.2.2

 -- Software Heritage autobuilder (on jenkins-debian1) <jenkins@jenkins-debian1.internal.softwareheritage.org>  Wed, 03 Jun 2020 09:33:46 +0000

swh-model (0.2.1-1~swh1) unstable-swh; urgency=medium

  * New upstream release 0.2.1     - (tagged by David Douard
    <david.douard@sdfa3.org> on 2020-05-29 17:39:37 +0200)
  * Upstream changes:     - v0.2.1

 -- Software Heritage autobuilder (on jenkins-debian1) <jenkins@jenkins-debian1.internal.softwareheritage.org>  Fri, 29 May 2020 15:43:44 +0000

swh-model (0.2.0-1~swh1) unstable-swh; urgency=medium

  * New upstream release 0.2.0     - (tagged by David Douard
    <david.douard@sdfa3.org> on 2020-05-25 10:06:12 +0200)
  * Upstream changes:     - v0.2.0

 -- Software Heritage autobuilder (on jenkins-debian1) <jenkins@jenkins-debian1.internal.softwareheritage.org>  Mon, 25 May 2020 08:11:07 +0000

swh-model (0.1.1-1~swh1) unstable-swh; urgency=medium

  * New upstream release 0.1.1     - (tagged by Antoine R. Dumont
    (@ardumont) <ardumont@softwareheritage.org> on 2020-05-05 14:43:40
    +0200)
  * Upstream changes:     - v0.1.1     - Make aware_datetimes() generate
    only ISO8601-encodable datetimes

 -- Software Heritage autobuilder (on jenkins-debian1) <jenkins@jenkins-debian1.internal.softwareheritage.org>  Tue, 05 May 2020 12:45:37 +0000

swh-model (0.1.0-1~swh1) unstable-swh; urgency=medium

  * New upstream release 0.1.0     - (tagged by Stefano Zacchiroli
    <zack@upsilon.cc> on 2020-04-30 19:23:13 +0200)
  * Upstream changes:     - v0.1.0 / 2020-04-30     - * SWHID spec: full
    reread     - * setup.py: add documentation link     - *
    hypothesis_strategies: Generate aware datetimes instead of naive
    ones.     - * doc: check-in IANA registration template for the "swh"
    URI scheme     - * Restructure SWHID documentation in preparation
    for T2385     - merge grammars into a single one     - explain
    better that SWHIDs are made up of core identifier + qualifiers     -
    separate qualifier into context and fragment onex     - add
    reference to swh-identify

 -- Software Heritage autobuilder (on jenkins-debian1) <jenkins@jenkins-debian1.internal.softwareheritage.org>  Thu, 30 Apr 2020 20:31:00 +0000

swh-model (0.0.69-1~swh1) unstable-swh; urgency=medium

  * New upstream release 0.0.69     - (tagged by Stefano Zacchiroli
    <zack@upsilon.cc> on 2020-04-28 16:05:58 +0200)
  * Upstream changes:     - v0.0.69 / 2020-04-28     - * SWHID spec:
    bump version to 1.3 and add last modified date     - * SWHID spec:
    make SWHIDs plural where needed     - * SWHID spec: simplify and
    generalize escaping requirements     - * SWHID spec: add support for
    IRI     - * SWHID: deal with escaping in origin qualifiers     - *
    SWHID doc: improve wording of intrinsic parts v. the rest

 -- Software Heritage autobuilder (on jenkins-debian1) <jenkins@jenkins-debian1.internal.softwareheritage.org>  Tue, 28 Apr 2020 14:10:35 +0000

swh-model (0.0.68-1~swh1) unstable-swh; urgency=medium

  * New upstream release 0.0.68     - (tagged by David Douard
    <david.douard@sdfa3.org> on 2020-04-21 16:20:58 +0200)
  * Upstream changes:     - v0.0.68

 -- Software Heritage autobuilder (on jenkins-debian1) <jenkins@jenkins-debian1.internal.softwareheritage.org>  Tue, 21 Apr 2020 14:28:38 +0000

swh-model (0.0.67-1~swh1) unstable-swh; urgency=medium

  * New upstream release 0.0.67     - (tagged by Stefano Zacchiroli
    <zack@upsilon.cc> on 2020-04-17 17:49:42 +0200)
  * Upstream changes:     - v0.0.67 / 2020-04-17     - * CLI: add test
    for swh identify w/o args     - * CLI: require explicit "-" to
    identify via stdin     - * SWHID doc: fix minor grammar issue     -
    * SWHID doc: fix link in CISE paper reference     - *
    identifiers.py: reference to SWHIDs using explicit anchors     - *
    swh identify: embrace SWHID naming in user-facing doc/messages     -
    * PID doc: embrace the SWHID naming     - * PID doc: add reference
    to CISE paper     - * doc: document identify CLI

 -- Software Heritage autobuilder (on jenkins-debian1) <jenkins@jenkins-debian1.internal.softwareheritage.org>  Fri, 17 Apr 2020 15:54:03 +0000

swh-model (0.0.66-1~swh1) unstable-swh; urgency=medium

  * New upstream release 0.0.66     - (tagged by Antoine R. Dumont
    (@ardumont) <antoine.romain.dumont@gmail.com> on 2020-04-10 16:46:31
    +0200)
  * Upstream changes:     - v0.0.66     - rename-visit-status model:
    Rename OriginVisitUpdate to OriginVisitStatus

 -- Software Heritage autobuilder (on jenkins-debian1) <jenkins@jenkins-debian1.internal.softwareheritage.org>  Fri, 10 Apr 2020 14:48:17 +0000

swh-model (0.0.65-1~swh1) unstable-swh; urgency=medium

  * New upstream release 0.0.65     - (tagged by Antoine R. Dumont
    (@ardumont) <antoine.romain.dumont@gmail.com> on 2020-04-09 16:25:24
    +0200)
  * Upstream changes:     - v0.0.65     - from_disk: path parameter to
    dir_filter functions     - Enable black

 -- Software Heritage autobuilder (on jenkins-debian1) <jenkins@jenkins-debian1.internal.softwareheritage.org>  Thu, 09 Apr 2020 14:27:21 +0000

swh-model (0.0.64-1~swh1) unstable-swh; urgency=medium

  * New upstream release 0.0.64     - (tagged by Antoine Lambert
    <antoine.lambert@inria.fr> on 2020-04-03 15:00:36 +0200)
  * Upstream changes:     - version 0.0.64

 -- Software Heritage autobuilder (on jenkins-debian1) <jenkins@jenkins-debian1.internal.softwareheritage.org>  Fri, 03 Apr 2020 13:03:34 +0000

swh-model (0.0.63-1~swh1) unstable-swh; urgency=medium

  * New upstream release 0.0.63     - (tagged by Antoine R. Dumont
    (@ardumont) <antoine.romain.dumont@gmail.com> on 2020-04-01 10:07:07
    +0200)
  * Upstream changes:     - v0.0.63     - origin/master model: Add new
    OriginVisitUpdate model object + test strategy     - docs: Extend
    SWH PID definition with additional context qualifiers.

 -- Software Heritage autobuilder (on jenkins-debian1) <jenkins@jenkins-debian1.internal.softwareheritage.org>  Wed, 01 Apr 2020 08:08:58 +0000

swh-model (0.0.62-1~swh1) unstable-swh; urgency=medium

  * New upstream release 0.0.62     - (tagged by Valentin Lorentz
    <vlorentz@softwareheritage.org> on 2020-03-26 14:19:40 +0100)
  * Upstream changes:     - v0.0.62     - * identifiers: encode origin
    URLs in utf-8

 -- Software Heritage autobuilder (on jenkins-debian1) <jenkins@jenkins-debian1.internal.softwareheritage.org>  Thu, 26 Mar 2020 13:22:20 +0000

swh-model (0.0.60-1~swh1) unstable-swh; urgency=medium

  * New upstream release 0.0.60     - (tagged by Valentin Lorentz
    <vlorentz@softwareheritage.org> on 2020-03-05 12:05:18 +0100)
  * Upstream changes:     - v0.0.60     - * Add a method to generate
    Content/SkippedContent from binary data     - * Draw contents from a
    byte string instead of generating arbitrary hashes     - * Add
    classmethod Person.from_address, to parse from 'name <email>'
    strings.

 -- Software Heritage autobuilder (on jenkins-debian1) <jenkins@jenkins-debian1.internal.softwareheritage.org>  Thu, 05 Mar 2020 11:07:50 +0000

swh-model (0.0.59-1~swh1) unstable-swh; urgency=medium

  * New upstream release 0.0.59     - (tagged by Nicolas Dandrimont
    <nicolas@dandrimont.eu> on 2020-02-27 18:03:53 +0100)
  * Upstream changes:     - Release swh.model v0.0.59     - Use proper
    hypothesis strategy to generate Person objects

 -- Software Heritage autobuilder (on jenkins-debian1) <jenkins@jenkins-debian1.internal.softwareheritage.org>  Thu, 27 Feb 2020 17:07:16 +0000

swh-model (0.0.57-1~swh2) unstable-swh; urgency=medium

  * Bump dependency release

 -- Antoine R. Dumont (@ardumont) <antoine.romain.dumont@gmail.com>  Thu, 27 Feb 2020 16:24:21 +0200

swh-model (0.0.57-1~swh1) unstable-swh; urgency=medium

  * New upstream release 0.0.57     - (tagged by Valentin Lorentz
    <vlorentz@softwareheritage.org> on 2020-02-27 15:17:04 +0100)
  * Upstream changes:     - v0.0.57     - * Add method
    BaseModel.hashes().     - * Re-introduce the swh.core dependency in
    swh.model[cli]     - * Add support for skipping large contents in
    from_disk.     - * Add to_model() method to
    from_disk.{Content,Directory}, to convert to canonical model
    objects.     - * Take the value of MerkleNode.data into account to
    compute equality.     - * Add method MerkleNode.iter_tree, to visit
    all nodes in the subtree of a node.     - * Add from_datetime and
    from_iso8601 constructors for TimestampWithTimezone.     - * Make
    attributes name and email of Person optional.

 -- Software Heritage autobuilder (on jenkins-debian1) <jenkins@jenkins-debian1.internal.softwareheritage.org>  Thu, 27 Feb 2020 14:20:21 +0000

swh-model (0.0.56-1~swh1) unstable-swh; urgency=medium

  * New upstream release 0.0.56     - (tagged by Valentin Lorentz
    <vlorentz@softwareheritage.org> on 2020-02-10 11:46:35 +0100)
  * Upstream changes:     - v0.0.56     - Make OriginVisit.snapshot
    optional.

 -- Software Heritage autobuilder (on jenkins-debian1) <jenkins@jenkins-debian1.internal.softwareheritage.org>  Mon, 10 Feb 2020 10:48:55 +0000

swh-model (0.0.55-1~swh1) unstable-swh; urgency=medium

  * New upstream release 0.0.55     - (tagged by Valentin Lorentz
    <vlorentz@softwareheritage.org> on 2020-02-07 16:13:23 +0100)
  * Upstream changes:     - v0.0.55     - * Make content length
    mandatory.     - * Make 'visible' the default status for present
    Contents.

 -- Software Heritage autobuilder (on jenkins-debian1) <jenkins@jenkins-debian1.internal.softwareheritage.org>  Fri, 07 Feb 2020 15:16:58 +0000

swh-model (0.0.54-1~swh1) unstable-swh; urgency=medium

  * New upstream release 0.0.54     - (tagged by Valentin Lorentz
    <vlorentz@softwareheritage.org> on 2020-02-06 13:15:45 +0100)
  * Upstream changes:     - v0.0.54     - * Split Content class into two
    classes, for missing and non-missing contents.

 -- Software Heritage autobuilder (on jenkins-debian1) <jenkins@jenkins-debian1.internal.softwareheritage.org>  Thu, 06 Feb 2020 12:18:04 +0000

swh-model (0.0.53-1~swh1) unstable-swh; urgency=medium

  * New upstream release 0.0.53     - (tagged by Valentin Lorentz
    <vlorentz@softwareheritage.org> on 2020-02-03 15:58:31 +0100)
  * Upstream changes:     - v0.0.53     - *
    hypothesis_strategies/snapshots: Explain last post-processing step
    - * cli: add support for reading a file content from stdin in 'swh
    identify' command     - * model: Update revision date types to be
    optional

 -- Software Heritage autobuilder (on jenkins-debian1) <jenkins@jenkins-debian1.internal.softwareheritage.org>  Mon, 03 Feb 2020 15:01:26 +0000

swh-model (0.0.52-1~swh1) unstable-swh; urgency=medium

  * New upstream release 0.0.52     - (tagged by Antoine Lambert
    <antoine.lambert@inria.fr> on 2019-11-29 16:27:24 +0100)
  * Upstream changes:     - version 0.0.52

 -- Software Heritage autobuilder (on jenkins-debian1) <jenkins@jenkins-debian1.internal.softwareheritage.org>  Fri, 29 Nov 2019 15:30:57 +0000

swh-model (0.0.51-1~swh3) unstable-swh; urgency=medium

  * Add manual pytz dependency

 -- Nicolas Dandrimont <olasd@debian.org>  Wed, 30 Oct 2019 17:52:33 +0100

swh-model (0.0.51-1~swh2) unstable-swh; urgency=medium

  * Add missing build-dependency on pytz

 -- Nicolas Dandrimont <olasd@debian.org>  Wed, 30 Oct 2019 17:25:55 +0100

swh-model (0.0.51-1~swh1) unstable-swh; urgency=medium

  * New upstream release 0.0.51     - (tagged by Valentin Lorentz
    <vlorentz@softwareheritage.org> on 2019-10-30 15:03:19 +0100)
  * Upstream changes:     - v0.0.51     - Make OriginVisit.origin a
    string instead of a dict.

 -- Software Heritage autobuilder (on jenkins-debian1) <jenkins@jenkins-debian1.internal.softwareheritage.org>  Wed, 30 Oct 2019 14:05:55 +0000

swh-model (0.0.50-1~swh1) unstable-swh; urgency=medium

  * New upstream release 0.0.50     - (tagged by David Douard
    <david.douard@sdfa3.org> on 2019-10-30 09:30:17 +0100)
  * Upstream changes:     - v0.0.50

 -- Software Heritage autobuilder (on jenkins-debian1) <jenkins@jenkins-debian1.internal.softwareheritage.org>  Wed, 30 Oct 2019 08:32:50 +0000

swh-model (0.0.49-1~swh2) unstable-swh; urgency=medium

  * Add missing dependency on dulwich for tests

 -- Nicolas Dandrimont <olasd@debian.org>  Wed, 23 Oct 2019 14:37:45 +0200

swh-model (0.0.49-1~swh1) unstable-swh; urgency=medium

  * New upstream release 0.0.49     - (tagged by Nicolas Dandrimont
    <nicolas@dandrimont.eu> on 2019-10-23 14:28:01 +0200)
  * Upstream changes:     - Release swh.model v0.0.49     - Add symbolic
    refs to swh identify -t snapshot     - Cleanup
    model.BaseModel.to_dict() recursion

 -- Software Heritage autobuilder (on jenkins-debian1) <jenkins@jenkins-debian1.internal.softwareheritage.org>  Wed, 23 Oct 2019 12:30:41 +0000

swh-model (0.0.48-1~swh1) unstable-swh; urgency=medium

  * New upstream release 0.0.48     - (tagged by Nicolas Dandrimont
    <nicolas@dandrimont.eu> on 2019-10-18 17:06:59 +0200)
  * Upstream changes:     - Release swh.model 0.0.48     - Split CLI
    dependencies to another subpackage     - Stop exporting origin.type
    in models     - Document origin PIDs

 -- Software Heritage autobuilder (on jenkins-debian1) <jenkins@jenkins-debian1.internal.softwareheritage.org>  Fri, 18 Oct 2019 15:11:01 +0000

swh-model (0.0.47-1~swh1) unstable-swh; urgency=medium

  * New upstream release 0.0.47     - (tagged by Stefano Zacchiroli
    <zack@upsilon.cc> on 2019-09-27 10:20:40 +0200)
  * Upstream changes:     - v0.0.47     - init.py: switch to documented
    way of extending path

 -- Software Heritage autobuilder (on jenkins-debian1) <jenkins@jenkins-debian1.internal.softwareheritage.org>  Fri, 27 Sep 2019 08:22:54 +0000

swh-model (0.0.46-1~swh1) unstable-swh; urgency=medium

  * New upstream release 0.0.46     - (tagged by Stefano Zacchiroli
    <zack@upsilon.cc> on 2019-09-20 15:51:17 +0200)
  * Upstream changes:     - v0.0.46     - MANIFEST.in: ship py.typed

 -- Software Heritage autobuilder (on jenkins-debian1) <jenkins@jenkins-debian1.internal.softwareheritage.org>  Fri, 20 Sep 2019 13:53:45 +0000

swh-model (0.0.45-1~swh1) unstable-swh; urgency=medium

  * New upstream release 0.0.45     - (tagged by Stefano Zacchiroli
    <zack@upsilon.cc> on 2019-09-20 15:09:47 +0200)
  * Upstream changes:     - v0.0.45     - * identifiers.py: do not
    inherit from on-the-fly namedtuple     - * mypy: ignore django-
    stubs, needed only by hypothesis     - * mypy.ini: remove left-over
    sample section     - * typing: minimal changes to make a no-op mypy
    run pass     - * fix indentation and spelling: make "make check"
    happy

 -- Software Heritage autobuilder (on jenkins-debian1) <jenkins@jenkins-debian1.internal.softwareheritage.org>  Fri, 20 Sep 2019 13:12:10 +0000

swh-model (0.0.44-1~swh1) unstable-swh; urgency=medium

  * New upstream release 0.0.44     - (tagged by Valentin Lorentz
    <vlorentz@softwareheritage.org> on 2019-09-04 14:36:01 +0200)
  * Upstream changes:     - Fix Revision.from_dict to allow optional
    fields.

 -- Software Heritage autobuilder (on jenkins-debian1) <jenkins@jenkins-debian1.internal.softwareheritage.org>  Wed, 04 Sep 2019 13:07:59 +0000

swh-model (0.0.43-1~swh1) unstable-swh; urgency=medium

  * New upstream release 0.0.43     - (tagged by Antoine R. Dumont
    (@ardumont) <antoine.romain.dumont@gmail.com> on 2019-09-03 14:04:44
    +0200)
  * Upstream changes:     - v0.0.43     - swh identify: add support for
    origin PIDs     - identifiers.py: add constants for 'swh:1' and
    sanitize namespace

 -- Software Heritage autobuilder (on jenkins-debian1) <jenkins@jenkins-debian1.internal.softwareheritage.org>  Tue, 03 Sep 2019 12:09:04 +0000

swh-model (0.0.42-1~swh1) unstable-swh; urgency=medium

  * New upstream release 0.0.42     - (tagged by Valentin Lorentz
    <vlorentz@softwareheritage.org> on 2019-08-22 14:04:03 +0200)
  * Upstream changes:     - v0.0.42     - Tweak swh.model.model to be
    closer to what swh-storage     - accepts for releases and origin
    visits.

 -- Software Heritage autobuilder (on jenkins-debian1) <jenkins@jenkins-debian1.internal.softwareheritage.org>  Thu, 22 Aug 2019 12:12:22 +0000

swh-model (0.0.41-1~swh1) unstable-swh; urgency=medium

  * New upstream release 0.0.41     - (tagged by Valentin Lorentz
    <vlorentz@softwareheritage.org> on 2019-08-20 11:46:13 +0200)
  * Upstream changes:     - tweaks to swh.model.model to support more
    valid inputs     - * Allow -1 as Content length.     - * Add
    optional 'ctime' field to Content.     - * Generated content with
    status=hidden should have a data field.     - * Add a get_hash
    helper method to Content.

 -- Software Heritage autobuilder (on jenkins-debian1) <jenkins@jenkins-debian1.internal.softwareheritage.org>  Tue, 20 Aug 2019 09:50:09 +0000

swh-model (0.0.40-1~swh1) unstable-swh; urgency=medium

  * New upstream release 0.0.40     - (tagged by Valentin Lorentz
    <vlorentz@softwareheritage.org> on 2019-08-06 14:36:37 +0200)
  * Upstream changes:     - Add SHA1_SIZE constant.

 -- Software Heritage autobuilder (on jenkins-debian1) <jenkins@jenkins-debian1.internal.softwareheritage.org>  Tue, 06 Aug 2019 12:38:36 +0000

swh-model (0.0.39-1~swh1) unstable-swh; urgency=medium

  * New upstream release 0.0.39     - (tagged by Valentin Lorentz
    <vlorentz@softwareheritage.org> on 2019-07-18 12:28:42 +0200)
  * Upstream changes:     - * fix pyblake2 dependency * origin
    persistent identifiers * release metadata

 -- Software Heritage autobuilder (on jenkins-debian1) <jenkins@jenkins-debian1.internal.softwareheritage.org>  Thu, 18 Jul 2019 10:31:00 +0000

swh-model (0.0.38-1~swh1) unstable-swh; urgency=medium

  * New upstream release 0.0.38     - (tagged by Valentin Lorentz
    <vlorentz@softwareheritage.org> on 2019-06-18 13:40:20 +0200)
  * Upstream changes:     - Remove dependency on swh-core.     - This is
    a fix to workaround pip's inability to correctly solve     - extra
    requirements (swh-model depends on swh-core[], but if other     -
    packages depend on swh-model and swh-core[http], the 'http' extra
    - does not always get installed).

 -- Software Heritage autobuilder (on jenkins-debian1) <jenkins@jenkins-debian1.internal.softwareheritage.org>  Tue, 18 Jun 2019 11:50:14 +0000

swh-model (0.0.37-1~swh1) unstable-swh; urgency=medium

  * New upstream release 0.0.37     - (tagged by David Douard
    <david.douard@sdfa3.org> on 2019-05-15 15:44:21 +0200)
  * Upstream changes:     - cli: add support for --help on the
    'identify' cli tool

 -- Software Heritage autobuilder (on jenkins-debian1) <jenkins@jenkins-debian1.internal.softwareheritage.org>  Thu, 13 Jun 2019 14:40:16 +0000

swh-model (0.0.36-1~swh1) unstable-swh; urgency=medium

  * New upstream release 0.0.36     - (tagged by Valentin Lorentz
    <vlorentz@softwareheritage.org> on 2019-04-26 13:33:29 +0200)
  * Upstream changes:     - Prevent from_dict() from changing its input
    dict.

 -- Software Heritage autobuilder (on jenkins-debian1) <jenkins@jenkins-debian1.internal.softwareheritage.org>  Fri, 26 Apr 2019 11:57:45 +0000

swh-model (0.0.35-1~swh2) unstable-swh; urgency=medium

  * Remove hypothesis directory

 -- Nicolas Dandrimont <olasd@debian.org>  Thu, 18 Apr 2019 18:27:33 +0200

swh-model (0.0.35-1~swh1) unstable-swh; urgency=medium

  * New upstream release 0.0.35     - (tagged by Nicolas Dandrimont
    <nicolas@dandrimont.eu> on 2019-04-11 12:05:11 +0200)
  * Upstream changes:     - Release swh.model v0.0.35     - Fix
    hypothesis strategies to work in non-UTC timezones

 -- Software Heritage autobuilder (on jenkins-debian1) <jenkins@jenkins-debian1.internal.softwareheritage.org>  Thu, 11 Apr 2019 10:08:14 +0000

swh-model (0.0.34-1~swh1) unstable-swh; urgency=medium

  * New upstream release 0.0.34     - (tagged by Valentin Lorentz
    <vlorentz@softwareheritage.org> on 2019-04-09 18:30:50 +0200)
  * Upstream changes:     - Limit Content.length to what the pgsql
    storage supports.

 -- Software Heritage autobuilder (on jenkins-debian1) <jenkins@jenkins-debian1.internal.softwareheritage.org>  Wed, 10 Apr 2019 07:45:31 +0000

swh-model (0.0.33-1~swh1) unstable-swh; urgency=medium

  * New upstream release 0.0.33     - (tagged by Valentin Lorentz
    <vlorentz@softwareheritage.org> on 2019-04-08 21:46:28 +0200)
  * Upstream changes:     - Tune the model generation to work with the
    pgsql storage.

 -- Software Heritage autobuilder (on jenkins-debian1) <jenkins@jenkins-debian1.internal.softwareheritage.org>  Tue, 09 Apr 2019 15:11:51 +0000

swh-model (0.0.32-1~swh1) unstable-swh; urgency=medium

  * New upstream release 0.0.32     - (tagged by Valentin Lorentz
    <vlorentz@softwareheritage.org> on 2019-04-05 19:15:16 +0200)
  * Upstream changes:     - Add a model based using 'attrs' and
    Hypothesis strategies to generate it.

 -- Software Heritage autobuilder (on jenkins-debian1) <jenkins@jenkins-debian1.internal.softwareheritage.org>  Mon, 08 Apr 2019 12:57:45 +0000

swh-model (0.0.31-1~swh2) unstable-swh; urgency=medium

  * Add new dependencies on python3-attr and python3-hypothesis

 -- Nicolas Dandrimont <olasd@debian.org>  Mon, 08 Apr 2019 14:55:50 +0200

swh-model (0.0.31-1~swh1) unstable-swh; urgency=medium

  * New upstream release 0.0.31     - (tagged by Valentin Lorentz
    <vlorentz@softwareheritage.org> on 2019-04-04 20:46:15 +0200)
  * Upstream changes:     - Make snapshot_identifier add the cycle to
    the exception's arguments when it detects one.

 -- Software Heritage autobuilder (on jenkins-debian1) <jenkins@jenkins-debian1.internal.softwareheritage.org>  Fri, 05 Apr 2019 09:07:35 +0000

swh-model (0.0.30-1~swh1) unstable-swh; urgency=medium

  * New upstream release 0.0.30     - (tagged by David Douard
    <david.douard@sdfa3.org> on 2019-01-08 12:28:35 +0100)
  * Upstream changes:     - v0.0.30

 -- Software Heritage autobuilder (on jenkins-debian1) <jenkins@jenkins-debian1.internal.softwareheritage.org>  Wed, 09 Jan 2019 17:31:53 +0000

swh-model (0.0.29-1~swh1) unstable-swh; urgency=medium

  * Release swh.model v0.0.29
  * Reference iPRES paper in PID documentation
  * Remove deprecated swh.model.hashutil.hash_* functions
  * Split debian packaging to separate branch

 -- Nicolas Dandrimont <nicolas@dandrimont.eu>  Wed, 31 Oct 2018 18:26:32 +0100

swh-model (0.0.28-1~swh1) unstable-swh; urgency=medium

  * v0.0.28
  * setup: prepare for pypi upload
  * tests: Initialize tox use
  * tests: Migrate to pytest
  * docs: Improve basic repository information
  * docs: document PID resolution possibilities other than Web UI /
  * hashutil: Migrate towards MultiHash api

 -- Antoine R. Dumont (@ardumont) <antoine.romain.dumont@gmail.com>  Tue, 23 Oct 2018 16:24:21 +0200

swh-model (0.0.27-1~swh1) unstable-swh; urgency=medium

  * v0.0.27
  * Refactor: Add MultiHash class to improve hash computations
  * swh.model.hashutil: Improve and clarify docstrings
  * swh.model.hashutil: Mark hash_* function as deprecated

 -- Antoine R. Dumont (@ardumont) <antoine.romain.dumont@gmail.com>  Mon, 17 Sep 2018 12:07:59 +0200

swh-model (0.0.26-1~swh1) unstable-swh; urgency=medium

  * v0.0.26
  * swh.model.identifiers: Open metadata in persistent_identifier method
  * refactor CLI tests to avoid duplicate assertion pairs
  * swh-identify: follow symlinks for CLI arguments (by default)
  * cli.py: prefer os.fsdecode() over manual fiddling with
    locale.getpref...
  * swh-identify: add support for passing multiple CLI arguments

 -- Antoine R. Dumont (@ardumont) <antoine.romain.dumont@gmail.com>  Mon, 23 Jul 2018 14:29:54 +0200

swh-model (0.0.25-1~swh1) unstable-swh; urgency=medium

  * version 0.0.25

 -- Antoine Lambert <antoine.lambert@inria.fr>  Fri, 29 Jun 2018 11:49:25 +0200

swh-model (0.0.24-1~swh1) unstable-swh; urgency=medium

  * v0.0.24
  * swh.model.cli: Catch specific exception during identifiers check
  * identifiers: Validate input
  * identifiers: Raise when error during parsing persistent identifiers
  * Update blake2 support to be less Debian-specific
  * add swh-identify CLI tool to compute persistent identifiers
  * docs: Update high-level documentation (Merkle DAG description,
  * contextual information for persistent IDs, etc...)

 -- Antoine R. Dumont (@ardumont) <antoine.romain.dumont@gmail.com>  Fri, 22 Jun 2018 15:38:32 +0200

swh-model (0.0.23-1~swh1) unstable-swh; urgency=medium

  * version 0.0.23

 -- Antoine Lambert <antoine.lambert@inria.fr>  Tue, 29 May 2018 14:08:45 +0200

swh-model (0.0.22-1~swh1) unstable-swh; urgency=medium

  * version 0.0.22

 -- Antoine Pietri <antoine.pietri1@gmail.com>  Tue, 30 Jan 2018 18:22:42 +0100

swh-model (0.0.21-1~swh1) unstable-swh; urgency=medium

  * v0.0.21
  * swh.model.identifiers: Add persistent identifier function
  * docs: document the naming scheme for persistent identifiers
  * bin/swh-hash-file: new binary to compute SWH-style content
    identifiers

 -- Antoine R. Dumont (@ardumont) <antoine.romain.dumont@gmail.com>  Wed, 17 Jan 2018 11:06:33 +0100

swh-model (0.0.20-1~swh1) unstable-swh; urgency=medium

  * v0.0.20
  * swh.model.hashutil.hash_data: Optionally integrate length in result
  * hashutil: add `snapshot` object type for git hashes
  * docs: add absolute anchor to documentation index

 -- Antoine R. Dumont (@ardumont) <antoine.romain.dumont@gmail.com>  Wed, 20 Dec 2017 10:47:10 +0100

swh-model (0.0.19-1~swh1) unstable-swh; urgency=medium

  * Release swh.model version 0.0.19
  * Update packaging runes

 -- Nicolas Dandrimont <nicolas@dandrimont.eu>  Thu, 12 Oct 2017 18:07:59 +0200

swh-model (0.0.18-1~swh1) unstable-swh; urgency=medium

  * Release swh.model v0.0.18
  * Replace swh.model.git with swh.model.from_disk (T709).
  * Clean up documentation

 -- Nicolas Dandrimont <nicolas@dandrimont.eu>  Thu, 05 Oct 2017 20:48:29 +0200

swh-model (0.0.17-1~swh1) unstable-swh; urgency=medium

  * Release swh.model v0.0.17
  * Clean up pyblake2 requirement for Python 3.5+

 -- Nicolas Dandrimont <nicolas@dandrimont.eu>  Mon, 26 Jun 2017 14:41:49 +0200

swh-model (0.0.16-1~swh1) unstable-swh; urgency=medium

  * Release swh.model v0.0.16
  * Make sure we generate proper permissions in directories

 -- Nicolas Dandrimont <nicolas@dandrimont.eu>  Fri, 07 Apr 2017 14:32:34 +0200

swh-model (0.0.15-1~swh1) unstable-swh; urgency=medium

  * v0.0.15
  * Add possibility to compute new blake2 hashes
  * Add blake2s256 hash as default new hash computation algorithm

 -- Antoine R. Dumont (@ardumont) <antoine.romain.dumont@gmail.com>  Fri, 24 Mar 2017 16:32:35 +0100

swh-model (0.0.14-1~swh1) unstable-swh; urgency=medium

  * v0.0.14
  * Migrate functions from swh.core.hashutil to swh.model.hashutil

 -- Antoine R. Dumont (@ardumont) <antoine.romain.dumont@gmail.com>  Wed, 15 Mar 2017 16:00:56 +0100

swh-model (0.0.13-1~swh1) unstable-swh; urgency=medium

  * Release swh.model v0.0.13
  * Timestamps are now fully integer values

 -- Nicolas Dandrimont <nicolas@dandrimont.eu>  Tue, 14 Feb 2017 19:32:24 +0100

swh-model (0.0.12-1~swh1) unstable-swh; urgency=medium

  * Release swh.model v0.0.12
  * Add more tests to git tree hash computations

 -- Nicolas Dandrimont <nicolas@dandrimont.eu>  Tue, 14 Jun 2016 17:08:20 +0200

swh-model (0.0.11-1~swh1) unstable-swh; urgency=medium

  * v0.0.11
  * Open git.children_hashes api
  * Rename git.walk_and_compute_sha1_from_directory_2 to
    git.compute_hashes_from_directory
  * Remove dead code

 -- Antoine R. Dumont (@ardumont) <antoine.romain.dumont@gmail.com>  Sat, 11 Jun 2016 02:23:19 +0200

swh-model (0.0.10-1~swh1) unstable-swh; urgency=medium

  * v0.0.10
  * Add objects_per_type api
  * Open a new walk_and_compute_sha1_from_directory_2 api
  * Improve internal api regarding directory and tree hash computations

 -- Antoine R. Dumont (@ardumont) <antoine.romain.dumont@gmail.com>  Wed, 08 Jun 2016 15:54:59 +0200

swh-model (0.0.9-1~swh1) unstable-swh; urgency=medium

  * v0.0.9
  * Add coverage on edge case
  * Optimize git hash walk

 -- Antoine R. Dumont (@ardumont) <antoine.romain.dumont@gmail.com>  Thu, 26 May 2016 12:56:17 +0200

swh-model (0.0.8-1~swh1) unstable-swh; urgency=medium

  * v0.0.8
  * Add coverage on edge case
  * Optimize git hash walk

 -- Antoine R. Dumont (@ardumont) <antoine.romain.dumont@gmail.com>  Thu, 26 May 2016 12:33:59 +0200

swh-model (0.0.7-1~swh1) unstable-swh; urgency=medium

  * v0.0.7
  * Improve corner case policy about walking and computing hash tree (+
    update)

 -- Antoine R. Dumont (@ardumont) <antoine.romain.dumont@gmail.com>  Wed, 25 May 2016 23:47:19 +0200

swh-model (0.0.6-1~swh1) unstable-swh; urgency=medium

  * v0.0.6
  * Improve corner case on git hash memory update function
  * debian packaging: Ignore fs tests for packaging

 -- Antoine R. Dumont (@ardumont) <antoine.romain.dumont@gmail.com>  Tue, 24 May 2016 17:01:06 +0200

swh-model (0.0.5-1~swh1) unstable-swh; urgency=medium

  * v0.0.5
  * Add update git hash computation from existing data
  * Add revision identifier data for hash identifier computation (extra-
    headers)

 -- Antoine R. Dumont (@ardumont) <antoine.romain.dumont@gmail.com>  Fri, 15 Apr 2016 12:51:21 +0200

swh-model (0.0.4-1~swh1) unstable-swh; urgency=medium

  * v0.0.4
  * Migrate swh.loader.dir.git module to swh.model.git

 -- Antoine R. Dumont (@ardumont) <antoine.romain.dumont@gmail.com>  Mon, 21 Mar 2016 15:20:28 +0100

swh-model (0.0.3-1~swh1) unstable-swh; urgency=medium

  * v0.0.3
  * Release name is now in bytes

 -- Antoine R. Dumont (@ardumont) <antoine.romain.dumont@gmail.com>  Wed, 27 Jan 2016 15:50:08 +0100

swh-model (0.0.2-1~swh1) unstable-swh; urgency=medium

  * Prepare release of v0.0.2
  * Import the rest of swh.core.hashutil

 -- Nicolas Dandrimont <nicolas@dandrimont.eu>  Wed, 16 Dec 2015 18:30:12 +0100

swh-model (0.0.1-1~swh1) unstable-swh; urgency=medium

  * Initial release
  * Prepare swh.model release v0.0.1

 -- Nicolas Dandrimont <nicolas@dandrimont.eu>  Mon, 07 Dec 2015 18:26:58 +0100<|MERGE_RESOLUTION|>--- conflicted
+++ resolved
@@ -1,10 +1,3 @@
-<<<<<<< HEAD
-swh-model (2.6.0-1~swh1~bpo10+1) buster-swh; urgency=medium
-
-  * Rebuild for buster-swh
-
- -- Software Heritage autobuilder (on jenkins-debian1) <jenkins@jenkins-debian1.internal.softwareheritage.org>  Tue, 15 Jun 2021 14:57:29 +0000
-=======
 swh-model (2.6.1-1~swh1) unstable-swh; urgency=medium
 
   * New upstream release 2.6.1     - (tagged by Antoine Lambert
@@ -12,7 +5,6 @@
   * Upstream changes:     - version 2.6.1
 
  -- Software Heritage autobuilder (on jenkins-debian1) <jenkins@jenkins-debian1.internal.softwareheritage.org>  Wed, 16 Jun 2021 10:03:28 +0000
->>>>>>> 305c5d01
 
 swh-model (2.6.0-1~swh1) unstable-swh; urgency=medium
 
