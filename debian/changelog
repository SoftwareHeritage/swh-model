--- conflicted
+++ resolved
@@ -1,10 +1,3 @@
-<<<<<<< HEAD
-swh-model (6.8.0-1~swh2~bpo10+1) buster-swh; urgency=medium
-
-  * Rebuild for buster-swh
-
- -- Software Heritage autobuilder (on jenkins-debian1) <jenkins@jenkins-debian1.internal.softwareheritage.org>  Mon, 25 Sep 2023 14:37:56 +0000
-=======
 swh-model (6.9.0-1~swh1) unstable-swh; urgency=medium
 
   * New upstream release 6.9.0     - (tagged by Nicolas Dandrimont
@@ -16,7 +9,6 @@
     hypothesis version
 
  -- Software Heritage autobuilder (on jenkins-debian1) <jenkins@jenkins-debian1.internal.softwareheritage.org>  Tue, 14 Nov 2023 17:47:39 +0000
->>>>>>> b8a5746a
 
 swh-model (6.8.0-1~swh2) unstable-swh; urgency=medium
 
