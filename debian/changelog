--- conflicted
+++ resolved
@@ -1,10 +1,3 @@
-<<<<<<< HEAD
-swh-model (0.0.19-1~swh1~bpo9+1) stretch-swh; urgency=medium
-
-  * Rebuild for stretch-backports.
-
- -- Nicolas Dandrimont <nicolas@dandrimont.eu>  Thu, 12 Oct 2017 18:07:59 +0200
-=======
 swh-model (0.0.20-1~swh1) unstable-swh; urgency=medium
 
   * v0.0.20
@@ -13,7 +6,6 @@
   * docs: add absolute anchor to documentation index
 
  -- Antoine R. Dumont (@ardumont) <antoine.romain.dumont@gmail.com>  Wed, 20 Dec 2017 10:47:10 +0100
->>>>>>> 52857af3
 
 swh-model (0.0.19-1~swh1) unstable-swh; urgency=medium
 
