<<<<<<< HEAD
swh-model (0.0.15-1~swh1~bpo9+1) stretch-swh; urgency=medium

  * Rebuild for stretch-backports.

 -- Antoine R. Dumont (@ardumont) <antoine.romain.dumont@gmail.com>  Fri, 24 Mar 2017 16:32:35 +0100
=======
swh-model (0.0.16-1~swh1) unstable-swh; urgency=medium

  * Release swh.model v0.0.16
  * Make sure we generate proper permissions in directories

 -- Nicolas Dandrimont <nicolas@dandrimont.eu>  Fri, 07 Apr 2017 14:32:34 +0200
>>>>>>> 615f1bb0

swh-model (0.0.15-1~swh1) unstable-swh; urgency=medium

  * v0.0.15
  * Add possibility to compute new blake2 hashes
  * Add blake2s256 hash as default new hash computation algorithm

 -- Antoine R. Dumont (@ardumont) <antoine.romain.dumont@gmail.com>  Fri, 24 Mar 2017 16:32:35 +0100

swh-model (0.0.14-1~swh1) unstable-swh; urgency=medium

  * v0.0.14
  * Migrate functions from swh.core.hashutil to swh.model.hashutil

 -- Antoine R. Dumont (@ardumont) <antoine.romain.dumont@gmail.com>  Wed, 15 Mar 2017 16:00:56 +0100

swh-model (0.0.13-1~swh1) unstable-swh; urgency=medium

  * Release swh.model v0.0.13
  * Timestamps are now fully integer values

 -- Nicolas Dandrimont <nicolas@dandrimont.eu>  Tue, 14 Feb 2017 19:32:24 +0100

swh-model (0.0.12-1~swh1) unstable-swh; urgency=medium

  * Release swh.model v0.0.12
  * Add more tests to git tree hash computations

 -- Nicolas Dandrimont <nicolas@dandrimont.eu>  Tue, 14 Jun 2016 17:08:20 +0200

swh-model (0.0.11-1~swh1) unstable-swh; urgency=medium

  * v0.0.11
  * Open git.children_hashes api
  * Rename git.walk_and_compute_sha1_from_directory_2 to
    git.compute_hashes_from_directory
  * Remove dead code

 -- Antoine R. Dumont (@ardumont) <antoine.romain.dumont@gmail.com>  Sat, 11 Jun 2016 02:23:19 +0200

swh-model (0.0.10-1~swh1) unstable-swh; urgency=medium

  * v0.0.10
  * Add objects_per_type api
  * Open a new walk_and_compute_sha1_from_directory_2 api
  * Improve internal api regarding directory and tree hash computations

 -- Antoine R. Dumont (@ardumont) <antoine.romain.dumont@gmail.com>  Wed, 08 Jun 2016 15:54:59 +0200

swh-model (0.0.9-1~swh1) unstable-swh; urgency=medium

  * v0.0.9
  * Add coverage on edge case
  * Optimize git hash walk

 -- Antoine R. Dumont (@ardumont) <antoine.romain.dumont@gmail.com>  Thu, 26 May 2016 12:56:17 +0200

swh-model (0.0.8-1~swh1) unstable-swh; urgency=medium

  * v0.0.8
  * Add coverage on edge case
  * Optimize git hash walk

 -- Antoine R. Dumont (@ardumont) <antoine.romain.dumont@gmail.com>  Thu, 26 May 2016 12:33:59 +0200

swh-model (0.0.7-1~swh1) unstable-swh; urgency=medium

  * v0.0.7
  * Improve corner case policy about walking and computing hash tree (+
    update)

 -- Antoine R. Dumont (@ardumont) <antoine.romain.dumont@gmail.com>  Wed, 25 May 2016 23:47:19 +0200

swh-model (0.0.6-1~swh1) unstable-swh; urgency=medium

  * v0.0.6
  * Improve corner case on git hash memory update function
  * debian packaging: Ignore fs tests for packaging

 -- Antoine R. Dumont (@ardumont) <antoine.romain.dumont@gmail.com>  Tue, 24 May 2016 17:01:06 +0200

swh-model (0.0.5-1~swh1) unstable-swh; urgency=medium

  * v0.0.5
  * Add update git hash computation from existing data
  * Add revision identifier data for hash identifier computation (extra-
    headers)

 -- Antoine R. Dumont (@ardumont) <antoine.romain.dumont@gmail.com>  Fri, 15 Apr 2016 12:51:21 +0200

swh-model (0.0.4-1~swh1) unstable-swh; urgency=medium

  * v0.0.4
  * Migrate swh.loader.dir.git module to swh.model.git

 -- Antoine R. Dumont (@ardumont) <antoine.romain.dumont@gmail.com>  Mon, 21 Mar 2016 15:20:28 +0100

swh-model (0.0.3-1~swh1) unstable-swh; urgency=medium

  * v0.0.3
  * Release name is now in bytes

 -- Antoine R. Dumont (@ardumont) <antoine.romain.dumont@gmail.com>  Wed, 27 Jan 2016 15:50:08 +0100

swh-model (0.0.2-1~swh1) unstable-swh; urgency=medium

  * Prepare release of v0.0.2
  * Import the rest of swh.core.hashutil

 -- Nicolas Dandrimont <nicolas@dandrimont.eu>  Wed, 16 Dec 2015 18:30:12 +0100

swh-model (0.0.1-1~swh1) unstable-swh; urgency=medium

  * Initial release
  * Prepare swh.model release v0.0.1

 -- Nicolas Dandrimont <nicolas@dandrimont.eu>  Mon, 07 Dec 2015 18:26:58 +0100<|MERGE_RESOLUTION|>--- conflicted
+++ resolved
@@ -1,17 +1,9 @@
-<<<<<<< HEAD
-swh-model (0.0.15-1~swh1~bpo9+1) stretch-swh; urgency=medium
-
-  * Rebuild for stretch-backports.
-
- -- Antoine R. Dumont (@ardumont) <antoine.romain.dumont@gmail.com>  Fri, 24 Mar 2017 16:32:35 +0100
-=======
 swh-model (0.0.16-1~swh1) unstable-swh; urgency=medium
 
   * Release swh.model v0.0.16
   * Make sure we generate proper permissions in directories
 
  -- Nicolas Dandrimont <nicolas@dandrimont.eu>  Fri, 07 Apr 2017 14:32:34 +0200
->>>>>>> 615f1bb0
 
 swh-model (0.0.15-1~swh1) unstable-swh; urgency=medium
 
