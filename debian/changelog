<<<<<<< HEAD
swh-model (0.0.4-1~swh1~bpo9+1) stretch-swh; urgency=medium

  * Rebuild for stretch-backports.

 -- Antoine R. Dumont (@ardumont) <antoine.romain.dumont@gmail.com>  Mon, 21 Mar 2016 15:20:29 +0100
=======
swh-model (0.0.5-1~swh1) unstable-swh; urgency=medium

  * v0.0.5
  * Add update git hash computation from existing data
  * Add revision identifier data for hash identifier computation (extra-
    headers)

 -- Antoine R. Dumont (@ardumont) <antoine.romain.dumont@gmail.com>  Fri, 15 Apr 2016 12:51:21 +0200
>>>>>>> b30e5baf

swh-model (0.0.4-1~swh1) unstable-swh; urgency=medium

  * v0.0.4
  * Migrate swh.loader.dir.git module to swh.model.git

 -- Antoine R. Dumont (@ardumont) <antoine.romain.dumont@gmail.com>  Mon, 21 Mar 2016 15:20:28 +0100

swh-model (0.0.3-1~swh1) unstable-swh; urgency=medium

  * v0.0.3
  * Release name is now in bytes

 -- Antoine R. Dumont (@ardumont) <antoine.romain.dumont@gmail.com>  Wed, 27 Jan 2016 15:50:08 +0100

swh-model (0.0.2-1~swh1) unstable-swh; urgency=medium

  * Prepare release of v0.0.2
  * Import the rest of swh.core.hashutil

 -- Nicolas Dandrimont <nicolas@dandrimont.eu>  Wed, 16 Dec 2015 18:30:12 +0100

swh-model (0.0.1-1~swh1) unstable-swh; urgency=medium

  * Initial release
  * Prepare swh.model release v0.0.1

 -- Nicolas Dandrimont <nicolas@dandrimont.eu>  Mon, 07 Dec 2015 18:26:58 +0100<|MERGE_RESOLUTION|>--- conflicted
+++ resolved
@@ -1,10 +1,3 @@
-<<<<<<< HEAD
-swh-model (0.0.4-1~swh1~bpo9+1) stretch-swh; urgency=medium
-
-  * Rebuild for stretch-backports.
-
- -- Antoine R. Dumont (@ardumont) <antoine.romain.dumont@gmail.com>  Mon, 21 Mar 2016 15:20:29 +0100
-=======
 swh-model (0.0.5-1~swh1) unstable-swh; urgency=medium
 
   * v0.0.5
@@ -13,7 +6,6 @@
     headers)
 
  -- Antoine R. Dumont (@ardumont) <antoine.romain.dumont@gmail.com>  Fri, 15 Apr 2016 12:51:21 +0200
->>>>>>> b30e5baf
 
 swh-model (0.0.4-1~swh1) unstable-swh; urgency=medium
 
