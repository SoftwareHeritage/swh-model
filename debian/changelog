<<<<<<< HEAD
swh-model (0.0.7-1~swh1~bpo9+1) stretch-swh; urgency=medium

  * Rebuild for stretch-backports.

 -- Antoine R. Dumont (@ardumont) <antoine.romain.dumont@gmail.com>  Wed, 25 May 2016 23:47:19 +0200
=======
swh-model (0.0.8-1~swh1) unstable-swh; urgency=medium

  * v0.0.8
  * Add coverage on edge case
  * Optimize git hash walk

 -- Antoine R. Dumont (@ardumont) <antoine.romain.dumont@gmail.com>  Thu, 26 May 2016 12:33:59 +0200
>>>>>>> 97106809

swh-model (0.0.7-1~swh1) unstable-swh; urgency=medium

  * v0.0.7
  * Improve corner case policy about walking and computing hash tree (+
    update)

 -- Antoine R. Dumont (@ardumont) <antoine.romain.dumont@gmail.com>  Wed, 25 May 2016 23:47:19 +0200

swh-model (0.0.6-1~swh1) unstable-swh; urgency=medium

  * v0.0.6
  * Improve corner case on git hash memory update function
  * debian packaging: Ignore fs tests for packaging

 -- Antoine R. Dumont (@ardumont) <antoine.romain.dumont@gmail.com>  Tue, 24 May 2016 17:01:06 +0200

swh-model (0.0.5-1~swh1) unstable-swh; urgency=medium

  * v0.0.5
  * Add update git hash computation from existing data
  * Add revision identifier data for hash identifier computation (extra-
    headers)

 -- Antoine R. Dumont (@ardumont) <antoine.romain.dumont@gmail.com>  Fri, 15 Apr 2016 12:51:21 +0200

swh-model (0.0.4-1~swh1) unstable-swh; urgency=medium

  * v0.0.4
  * Migrate swh.loader.dir.git module to swh.model.git

 -- Antoine R. Dumont (@ardumont) <antoine.romain.dumont@gmail.com>  Mon, 21 Mar 2016 15:20:28 +0100

swh-model (0.0.3-1~swh1) unstable-swh; urgency=medium

  * v0.0.3
  * Release name is now in bytes

 -- Antoine R. Dumont (@ardumont) <antoine.romain.dumont@gmail.com>  Wed, 27 Jan 2016 15:50:08 +0100

swh-model (0.0.2-1~swh1) unstable-swh; urgency=medium

  * Prepare release of v0.0.2
  * Import the rest of swh.core.hashutil

 -- Nicolas Dandrimont <nicolas@dandrimont.eu>  Wed, 16 Dec 2015 18:30:12 +0100

swh-model (0.0.1-1~swh1) unstable-swh; urgency=medium

  * Initial release
  * Prepare swh.model release v0.0.1

 -- Nicolas Dandrimont <nicolas@dandrimont.eu>  Mon, 07 Dec 2015 18:26:58 +0100<|MERGE_RESOLUTION|>--- conflicted
+++ resolved
@@ -1,10 +1,3 @@
-<<<<<<< HEAD
-swh-model (0.0.7-1~swh1~bpo9+1) stretch-swh; urgency=medium
-
-  * Rebuild for stretch-backports.
-
- -- Antoine R. Dumont (@ardumont) <antoine.romain.dumont@gmail.com>  Wed, 25 May 2016 23:47:19 +0200
-=======
 swh-model (0.0.8-1~swh1) unstable-swh; urgency=medium
 
   * v0.0.8
@@ -12,7 +5,6 @@
   * Optimize git hash walk
 
  -- Antoine R. Dumont (@ardumont) <antoine.romain.dumont@gmail.com>  Thu, 26 May 2016 12:33:59 +0200
->>>>>>> 97106809
 
 swh-model (0.0.7-1~swh1) unstable-swh; urgency=medium
 
