--- conflicted
+++ resolved
@@ -1,10 +1,3 @@
-<<<<<<< HEAD
-swh-model (0.6.6-1~swh1~bpo10+1) buster-swh; urgency=medium
-
-  * Rebuild for buster-swh
-
- -- Software Heritage autobuilder (on jenkins-debian1) <jenkins@jenkins-debian1.internal.softwareheritage.org>  Fri, 07 Aug 2020 08:25:26 +0000
-=======
 swh-model (0.6.7-3~swh1) unstable-swh; urgency=medium
 
   * Fix a typo in d/control.
@@ -24,7 +17,6 @@
   * Upstream changes:     - v0.6.7
 
  -- Software Heritage autobuilder (on jenkins-debian1) <jenkins@jenkins-debian1.internal.softwareheritage.org>  Fri, 25 Sep 2020 13:32:18 +0000
->>>>>>> e8267eca
 
 swh-model (0.6.6-1~swh1) unstable-swh; urgency=medium
 
