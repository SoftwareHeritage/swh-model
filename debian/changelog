<<<<<<< HEAD
swh-model (0.0.14-1~swh1~bpo9+1) stretch-swh; urgency=medium

  * Rebuild for stretch-backports.

 -- Antoine R. Dumont (@ardumont) <antoine.romain.dumont@gmail.com>  Wed, 15 Mar 2017 16:00:56 +0100
=======
swh-model (0.0.15-1~swh1) unstable-swh; urgency=medium

  * v0.0.15
  * Add possibility to compute new blake2 hashes
  * Add blake2s256 hash as default new hash computation algorithm

 -- Antoine R. Dumont (@ardumont) <antoine.romain.dumont@gmail.com>  Fri, 24 Mar 2017 16:32:35 +0100
>>>>>>> 96939433

swh-model (0.0.14-1~swh1) unstable-swh; urgency=medium

  * v0.0.14
  * Migrate functions from swh.core.hashutil to swh.model.hashutil

 -- Antoine R. Dumont (@ardumont) <antoine.romain.dumont@gmail.com>  Wed, 15 Mar 2017 16:00:56 +0100

swh-model (0.0.13-1~swh1) unstable-swh; urgency=medium

  * Release swh.model v0.0.13
  * Timestamps are now fully integer values

 -- Nicolas Dandrimont <nicolas@dandrimont.eu>  Tue, 14 Feb 2017 19:32:24 +0100

swh-model (0.0.12-1~swh1) unstable-swh; urgency=medium

  * Release swh.model v0.0.12
  * Add more tests to git tree hash computations

 -- Nicolas Dandrimont <nicolas@dandrimont.eu>  Tue, 14 Jun 2016 17:08:20 +0200

swh-model (0.0.11-1~swh1) unstable-swh; urgency=medium

  * v0.0.11
  * Open git.children_hashes api
  * Rename git.walk_and_compute_sha1_from_directory_2 to
    git.compute_hashes_from_directory
  * Remove dead code

 -- Antoine R. Dumont (@ardumont) <antoine.romain.dumont@gmail.com>  Sat, 11 Jun 2016 02:23:19 +0200

swh-model (0.0.10-1~swh1) unstable-swh; urgency=medium

  * v0.0.10
  * Add objects_per_type api
  * Open a new walk_and_compute_sha1_from_directory_2 api
  * Improve internal api regarding directory and tree hash computations

 -- Antoine R. Dumont (@ardumont) <antoine.romain.dumont@gmail.com>  Wed, 08 Jun 2016 15:54:59 +0200

swh-model (0.0.9-1~swh1) unstable-swh; urgency=medium

  * v0.0.9
  * Add coverage on edge case
  * Optimize git hash walk

 -- Antoine R. Dumont (@ardumont) <antoine.romain.dumont@gmail.com>  Thu, 26 May 2016 12:56:17 +0200

swh-model (0.0.8-1~swh1) unstable-swh; urgency=medium

  * v0.0.8
  * Add coverage on edge case
  * Optimize git hash walk

 -- Antoine R. Dumont (@ardumont) <antoine.romain.dumont@gmail.com>  Thu, 26 May 2016 12:33:59 +0200

swh-model (0.0.7-1~swh1) unstable-swh; urgency=medium

  * v0.0.7
  * Improve corner case policy about walking and computing hash tree (+
    update)

 -- Antoine R. Dumont (@ardumont) <antoine.romain.dumont@gmail.com>  Wed, 25 May 2016 23:47:19 +0200

swh-model (0.0.6-1~swh1) unstable-swh; urgency=medium

  * v0.0.6
  * Improve corner case on git hash memory update function
  * debian packaging: Ignore fs tests for packaging

 -- Antoine R. Dumont (@ardumont) <antoine.romain.dumont@gmail.com>  Tue, 24 May 2016 17:01:06 +0200

swh-model (0.0.5-1~swh1) unstable-swh; urgency=medium

  * v0.0.5
  * Add update git hash computation from existing data
  * Add revision identifier data for hash identifier computation (extra-
    headers)

 -- Antoine R. Dumont (@ardumont) <antoine.romain.dumont@gmail.com>  Fri, 15 Apr 2016 12:51:21 +0200

swh-model (0.0.4-1~swh1) unstable-swh; urgency=medium

  * v0.0.4
  * Migrate swh.loader.dir.git module to swh.model.git

 -- Antoine R. Dumont (@ardumont) <antoine.romain.dumont@gmail.com>  Mon, 21 Mar 2016 15:20:28 +0100

swh-model (0.0.3-1~swh1) unstable-swh; urgency=medium

  * v0.0.3
  * Release name is now in bytes

 -- Antoine R. Dumont (@ardumont) <antoine.romain.dumont@gmail.com>  Wed, 27 Jan 2016 15:50:08 +0100

swh-model (0.0.2-1~swh1) unstable-swh; urgency=medium

  * Prepare release of v0.0.2
  * Import the rest of swh.core.hashutil

 -- Nicolas Dandrimont <nicolas@dandrimont.eu>  Wed, 16 Dec 2015 18:30:12 +0100

swh-model (0.0.1-1~swh1) unstable-swh; urgency=medium

  * Initial release
  * Prepare swh.model release v0.0.1

 -- Nicolas Dandrimont <nicolas@dandrimont.eu>  Mon, 07 Dec 2015 18:26:58 +0100<|MERGE_RESOLUTION|>--- conflicted
+++ resolved
@@ -1,10 +1,3 @@
-<<<<<<< HEAD
-swh-model (0.0.14-1~swh1~bpo9+1) stretch-swh; urgency=medium
-
-  * Rebuild for stretch-backports.
-
- -- Antoine R. Dumont (@ardumont) <antoine.romain.dumont@gmail.com>  Wed, 15 Mar 2017 16:00:56 +0100
-=======
 swh-model (0.0.15-1~swh1) unstable-swh; urgency=medium
 
   * v0.0.15
@@ -12,7 +5,6 @@
   * Add blake2s256 hash as default new hash computation algorithm
 
  -- Antoine R. Dumont (@ardumont) <antoine.romain.dumont@gmail.com>  Fri, 24 Mar 2017 16:32:35 +0100
->>>>>>> 96939433
 
 swh-model (0.0.14-1~swh1) unstable-swh; urgency=medium
 
