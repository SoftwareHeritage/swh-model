<<<<<<< HEAD
swh-model (0.0.18-1~swh1~bpo9+1) stretch-swh; urgency=medium

  * Rebuild for stretch-backports.

 -- Nicolas Dandrimont <nicolas@dandrimont.eu>  Thu, 05 Oct 2017 20:48:29 +0200
=======
swh-model (0.0.19-1~swh1) unstable-swh; urgency=medium

  * Release swh.model version 0.0.19
  * Update packaging runes

 -- Nicolas Dandrimont <nicolas@dandrimont.eu>  Thu, 12 Oct 2017 18:07:59 +0200
>>>>>>> 27cf2a22

swh-model (0.0.18-1~swh1) unstable-swh; urgency=medium

  * Release swh.model v0.0.18
  * Replace swh.model.git with swh.model.from_disk (T709).
  * Clean up documentation

 -- Nicolas Dandrimont <nicolas@dandrimont.eu>  Thu, 05 Oct 2017 20:48:29 +0200

swh-model (0.0.17-1~swh1) unstable-swh; urgency=medium

  * Release swh.model v0.0.17
  * Clean up pyblake2 requirement for Python 3.5+

 -- Nicolas Dandrimont <nicolas@dandrimont.eu>  Mon, 26 Jun 2017 14:41:49 +0200

swh-model (0.0.16-1~swh1) unstable-swh; urgency=medium

  * Release swh.model v0.0.16
  * Make sure we generate proper permissions in directories

 -- Nicolas Dandrimont <nicolas@dandrimont.eu>  Fri, 07 Apr 2017 14:32:34 +0200

swh-model (0.0.15-1~swh1) unstable-swh; urgency=medium

  * v0.0.15
  * Add possibility to compute new blake2 hashes
  * Add blake2s256 hash as default new hash computation algorithm

 -- Antoine R. Dumont (@ardumont) <antoine.romain.dumont@gmail.com>  Fri, 24 Mar 2017 16:32:35 +0100

swh-model (0.0.14-1~swh1) unstable-swh; urgency=medium

  * v0.0.14
  * Migrate functions from swh.core.hashutil to swh.model.hashutil

 -- Antoine R. Dumont (@ardumont) <antoine.romain.dumont@gmail.com>  Wed, 15 Mar 2017 16:00:56 +0100

swh-model (0.0.13-1~swh1) unstable-swh; urgency=medium

  * Release swh.model v0.0.13
  * Timestamps are now fully integer values

 -- Nicolas Dandrimont <nicolas@dandrimont.eu>  Tue, 14 Feb 2017 19:32:24 +0100

swh-model (0.0.12-1~swh1) unstable-swh; urgency=medium

  * Release swh.model v0.0.12
  * Add more tests to git tree hash computations

 -- Nicolas Dandrimont <nicolas@dandrimont.eu>  Tue, 14 Jun 2016 17:08:20 +0200

swh-model (0.0.11-1~swh1) unstable-swh; urgency=medium

  * v0.0.11
  * Open git.children_hashes api
  * Rename git.walk_and_compute_sha1_from_directory_2 to
    git.compute_hashes_from_directory
  * Remove dead code

 -- Antoine R. Dumont (@ardumont) <antoine.romain.dumont@gmail.com>  Sat, 11 Jun 2016 02:23:19 +0200

swh-model (0.0.10-1~swh1) unstable-swh; urgency=medium

  * v0.0.10
  * Add objects_per_type api
  * Open a new walk_and_compute_sha1_from_directory_2 api
  * Improve internal api regarding directory and tree hash computations

 -- Antoine R. Dumont (@ardumont) <antoine.romain.dumont@gmail.com>  Wed, 08 Jun 2016 15:54:59 +0200

swh-model (0.0.9-1~swh1) unstable-swh; urgency=medium

  * v0.0.9
  * Add coverage on edge case
  * Optimize git hash walk

 -- Antoine R. Dumont (@ardumont) <antoine.romain.dumont@gmail.com>  Thu, 26 May 2016 12:56:17 +0200

swh-model (0.0.8-1~swh1) unstable-swh; urgency=medium

  * v0.0.8
  * Add coverage on edge case
  * Optimize git hash walk

 -- Antoine R. Dumont (@ardumont) <antoine.romain.dumont@gmail.com>  Thu, 26 May 2016 12:33:59 +0200

swh-model (0.0.7-1~swh1) unstable-swh; urgency=medium

  * v0.0.7
  * Improve corner case policy about walking and computing hash tree (+
    update)

 -- Antoine R. Dumont (@ardumont) <antoine.romain.dumont@gmail.com>  Wed, 25 May 2016 23:47:19 +0200

swh-model (0.0.6-1~swh1) unstable-swh; urgency=medium

  * v0.0.6
  * Improve corner case on git hash memory update function
  * debian packaging: Ignore fs tests for packaging

 -- Antoine R. Dumont (@ardumont) <antoine.romain.dumont@gmail.com>  Tue, 24 May 2016 17:01:06 +0200

swh-model (0.0.5-1~swh1) unstable-swh; urgency=medium

  * v0.0.5
  * Add update git hash computation from existing data
  * Add revision identifier data for hash identifier computation (extra-
    headers)

 -- Antoine R. Dumont (@ardumont) <antoine.romain.dumont@gmail.com>  Fri, 15 Apr 2016 12:51:21 +0200

swh-model (0.0.4-1~swh1) unstable-swh; urgency=medium

  * v0.0.4
  * Migrate swh.loader.dir.git module to swh.model.git

 -- Antoine R. Dumont (@ardumont) <antoine.romain.dumont@gmail.com>  Mon, 21 Mar 2016 15:20:28 +0100

swh-model (0.0.3-1~swh1) unstable-swh; urgency=medium

  * v0.0.3
  * Release name is now in bytes

 -- Antoine R. Dumont (@ardumont) <antoine.romain.dumont@gmail.com>  Wed, 27 Jan 2016 15:50:08 +0100

swh-model (0.0.2-1~swh1) unstable-swh; urgency=medium

  * Prepare release of v0.0.2
  * Import the rest of swh.core.hashutil

 -- Nicolas Dandrimont <nicolas@dandrimont.eu>  Wed, 16 Dec 2015 18:30:12 +0100

swh-model (0.0.1-1~swh1) unstable-swh; urgency=medium

  * Initial release
  * Prepare swh.model release v0.0.1

 -- Nicolas Dandrimont <nicolas@dandrimont.eu>  Mon, 07 Dec 2015 18:26:58 +0100<|MERGE_RESOLUTION|>--- conflicted
+++ resolved
@@ -1,17 +1,9 @@
-<<<<<<< HEAD
-swh-model (0.0.18-1~swh1~bpo9+1) stretch-swh; urgency=medium
-
-  * Rebuild for stretch-backports.
-
- -- Nicolas Dandrimont <nicolas@dandrimont.eu>  Thu, 05 Oct 2017 20:48:29 +0200
-=======
 swh-model (0.0.19-1~swh1) unstable-swh; urgency=medium
 
   * Release swh.model version 0.0.19
   * Update packaging runes
 
  -- Nicolas Dandrimont <nicolas@dandrimont.eu>  Thu, 12 Oct 2017 18:07:59 +0200
->>>>>>> 27cf2a22
 
 swh-model (0.0.18-1~swh1) unstable-swh; urgency=medium
 
