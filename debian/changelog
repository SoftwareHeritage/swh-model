--- conflicted
+++ resolved
@@ -1,10 +1,3 @@
-<<<<<<< HEAD
-swh-model (0.0.26-1~swh1~bpo9+1) stretch-swh; urgency=medium
-
-  * Rebuild for stretch-backports.
-
- -- Antoine R. Dumont (@ardumont) <antoine.romain.dumont@gmail.com>  Mon, 23 Jul 2018 14:29:54 +0200
-=======
 swh-model (0.0.27-1~swh1) unstable-swh; urgency=medium
 
   * v0.0.27
@@ -13,7 +6,6 @@
   * swh.model.hashutil: Mark hash_* function as deprecated
 
  -- Antoine R. Dumont (@ardumont) <antoine.romain.dumont@gmail.com>  Mon, 17 Sep 2018 12:07:59 +0200
->>>>>>> 7f8b7af9
 
 swh-model (0.0.26-1~swh1) unstable-swh; urgency=medium
 
