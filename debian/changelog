<<<<<<< HEAD
swh-model (4.3.0-1~swh1~bpo10+1) buster-swh; urgency=medium

  * Rebuild for buster-swh

 -- Software Heritage autobuilder (on jenkins-debian1) <jenkins@jenkins-debian1.internal.softwareheritage.org>  Fri, 14 Jan 2022 14:15:55 +0000
=======
swh-model (4.4.0-1~swh1) unstable-swh; urgency=medium

  * New upstream release 4.4.0     - (tagged by Valentin Lorentz
    <vlorentz@softwareheritage.org> on 2022-01-21 14:08:57 +0100)
  * Upstream changes:     - v4.4.0     - * model: Add support for more
    edge cases in _parse_offset_bytes     - * model: Add method
    'TimestampWithTimezone.offset_minutes'

 -- Software Heritage autobuilder (on jenkins-debian1) <jenkins@jenkins-debian1.internal.softwareheritage.org>  Fri, 21 Jan 2022 13:12:25 +0000
>>>>>>> 27616615

swh-model (4.3.0-1~swh1) unstable-swh; urgency=medium

  * New upstream release 4.3.0     - (tagged by Valentin Lorentz
    <vlorentz@softwareheritage.org> on 2022-01-14 15:10:34 +0100)
  * Upstream changes:     - v4.3.0     - * docs: Add anchors to
    important sections of persistent-identifiers.rst     - * Fix
    TimestampWithTimezone.from_dict() on datetimes before 1970 with non-
    integer seconds     - * TimestampWithTimezone: Make 'offset' and
    'negative_utc' optional

 -- Software Heritage autobuilder (on jenkins-debian1) <jenkins@jenkins-debian1.internal.softwareheritage.org>  Fri, 14 Jan 2022 14:13:48 +0000

swh-model (4.2.0-1~swh1) unstable-swh; urgency=medium

  * New upstream release 4.2.0     - (tagged by Valentin Lorentz
    <vlorentz@softwareheritage.org> on 2022-01-10 15:56:36 +0100)
  * Upstream changes:     - v4.2.0     - * git_objects: Use raw
    offset_bytes to format dates, and remove format_offset()

 -- Software Heritage autobuilder (on jenkins-debian1) <jenkins@jenkins-debian1.internal.softwareheritage.org>  Mon, 10 Jan 2022 14:59:18 +0000

swh-model (4.1.0-1~swh1) unstable-swh; urgency=medium

  * New upstream release 4.1.0     - (tagged by Nicolas Dandrimont
    <nicolas@dandrimont.eu> on 2021-12-22 15:58:36 +0100)
  * Upstream changes:     - Release swh.model v4.1.0     - Drop pre-3.6
    blake2 compatibility, which hasn't been in use since     - we've
    mandated python3.7 anyway.

 -- Software Heritage autobuilder (on jenkins-debian1) <jenkins@jenkins-debian1.internal.softwareheritage.org>  Wed, 22 Dec 2021 15:01:40 +0000

swh-model (4.0.0-1~swh1) unstable-swh; urgency=medium

  * New upstream release 4.0.0     - (tagged by Valentin Lorentz
    <vlorentz@softwareheritage.org> on 2021-12-22 13:24:58 +0100)
  * Upstream changes:     - v4.0.0     - * Add attribute
    TimestampWithTimezone.offset_bytes, to store raw Git offsets     - *
    model: Add a check() method to model objects     - * test_model: Fix
    compatibility with pytest-xdist     - * docs: Update the data model
    description     - * hypothesis_strategies: Generate only consistent
    directory entry permissions.     - * model: Add a raw_manifest
    attribute

 -- Software Heritage autobuilder (on jenkins-debian1) <jenkins@jenkins-debian1.internal.softwareheritage.org>  Wed, 22 Dec 2021 12:28:54 +0000

swh-model (3.2.0-1~swh1) unstable-swh; urgency=medium

  * New upstream release 3.2.0     - (tagged by Valentin Lorentz
    <vlorentz@softwareheritage.org> on 2021-12-15 13:36:48 +0100)
  * Upstream changes:     - v3.2.0     - * hypothesis_strategies: Ensure
    to generate valid directory entry name     - * from_disk: Implement
    Directory.__contains__

 -- Software Heritage autobuilder (on jenkins-debian1) <jenkins@jenkins-debian1.internal.softwareheritage.org>  Wed, 15 Dec 2021 12:39:37 +0000

swh-model (3.1.0-1~swh1) unstable-swh; urgency=medium

  * New upstream release 3.1.0     - (tagged by Antoine Lambert
    <anlambert@softwareheritage.org> on 2021-12-06 19:35:40 +0100)
  * Upstream changes:     - version 0.3.1

 -- Software Heritage autobuilder (on jenkins-debian1) <jenkins@jenkins-debian1.internal.softwareheritage.org>  Mon, 06 Dec 2021 18:51:48 +0000

swh-model (3.0.0-1~swh1) unstable-swh; urgency=medium

  * New upstream release 3.0.0     - (tagged by Valentin Lorentz
    <vlorentz@softwareheritage.org> on 2021-09-28 15:59:18 +0200)
  * Upstream changes:     - v3.0.0     - * Add bazaar as supported
    revision type     - * Move SWHID classes and functions from
    identifiers.py to swhids.py     - * Refactor identifiers & model to
    make *_git_object() functions work on model classes instead of dicts
    - * Move manifest computation functions from identifiers.py to
    git_objects.py     - * Remove identifier_to_bytes and
    identifier_to_hex     - * Deprecate identifiers.py

 -- Software Heritage autobuilder (on jenkins-debian1) <jenkins@jenkins-debian1.internal.softwareheritage.org>  Tue, 28 Sep 2021 14:05:19 +0000

swh-model (2.9.0-1~swh1) unstable-swh; urgency=medium

  * New upstream release 2.9.0     - (tagged by Valentin Lorentz
    <vlorentz@softwareheritage.org> on 2021-09-16 14:21:44 +0200)
  * Upstream changes:     - v2.9.0     - * HashableObject: Add type
    annotation for 'id' attribute

 -- Software Heritage autobuilder (on jenkins-debian1) <jenkins@jenkins-debian1.internal.softwareheritage.org>  Thu, 16 Sep 2021 12:24:48 +0000

swh-model (2.8.0-1~swh1) unstable-swh; urgency=medium

  * New upstream release 2.8.0     - (tagged by Antoine R. Dumont
    (@ardumont) <ardumont@softwareheritage.org> on 2021-07-27 16:20:14
    +0200)
  * Upstream changes:     - v2.8.0     - Add a CVS revision type for use
    with the CVS loader

 -- Software Heritage autobuilder (on jenkins-debian1) <jenkins@jenkins-debian1.internal.softwareheritage.org>  Tue, 27 Jul 2021 14:26:10 +0000

swh-model (2.7.0-1~swh1) unstable-swh; urgency=medium

  * New upstream release 2.7.0     - (tagged by Nicolas Dandrimont
    <nicolas@dandrimont.eu> on 2021-07-23 16:50:59 +0200)
  * Upstream changes:     - Release swh.model 2.7.0     - Add versioning
    of ExtID objects

 -- Software Heritage autobuilder (on jenkins-debian1) <jenkins@jenkins-debian1.internal.softwareheritage.org>  Fri, 23 Jul 2021 14:53:44 +0000

swh-model (2.6.4-1~swh1) unstable-swh; urgency=medium

  * New upstream release 2.6.4     - (tagged by Daniele Serafini
    <me@danieleserafini.eu> on 2021-06-29 13:42:54 +0100)
  * Upstream changes:     - make deduplication optional when iterating
    over the merkle tree

 -- Software Heritage autobuilder (on jenkins-debian1) <jenkins@jenkins-debian1.internal.softwareheritage.org>  Fri, 02 Jul 2021 16:11:31 +0000

swh-model (2.6.3-1~swh1) unstable-swh; urgency=medium

  * New upstream release 2.6.3     - (tagged by Valentin Lorentz
    <vlorentz@softwareheritage.org> on 2021-06-25 16:13:53 +0200)
  * Upstream changes:     - v2.6.3     - * hypothesis_strategies:
    Generate None metadata instead of {}

 -- Software Heritage autobuilder (on jenkins-debian1) <jenkins@jenkins-debian1.internal.softwareheritage.org>  Fri, 25 Jun 2021 14:17:34 +0000

swh-model (2.6.2-1~swh1) unstable-swh; urgency=medium

  * New upstream release 2.6.2     - (tagged by Valentin Lorentz
    <vlorentz@softwareheritage.org> on 2021-06-25 12:40:45 +0200)
  * Upstream changes:     - v2.6.2     - * from_disk: get swhid from
    Content/Directory objects     - * hypothesis_strategies: Add
    raw_extrinsic_metadata() strategy

 -- Software Heritage autobuilder (on jenkins-debian1) <jenkins@jenkins-debian1.internal.softwareheritage.org>  Fri, 25 Jun 2021 10:44:34 +0000

swh-model (2.6.1-1~swh1) unstable-swh; urgency=medium

  * New upstream release 2.6.1     - (tagged by Antoine Lambert
    <anlambert@softwareheritage.org> on 2021-06-16 11:58:53 +0200)
  * Upstream changes:     - version 2.6.1

 -- Software Heritage autobuilder (on jenkins-debian1) <jenkins@jenkins-debian1.internal.softwareheritage.org>  Wed, 16 Jun 2021 10:03:28 +0000

swh-model (2.6.0-1~swh1) unstable-swh; urgency=medium

  * New upstream release 2.6.0     - (tagged by David Douard
    <david.douard@sdfa3.org> on 2021-06-15 16:51:49 +0200)
  * Upstream changes:     - v2.6.0

 -- Software Heritage autobuilder (on jenkins-debian1) <jenkins@jenkins-debian1.internal.softwareheritage.org>  Tue, 15 Jun 2021 14:56:10 +0000

swh-model (2.5.1-1~swh1) unstable-swh; urgency=medium

  * New upstream release 2.5.1     - (tagged by David Douard
    <david.douard@sdfa3.org> on 2021-05-20 15:22:50 +0200)
  * Upstream changes:     - v2.5.1

 -- Software Heritage autobuilder (on jenkins-debian1) <jenkins@jenkins-debian1.internal.softwareheritage.org>  Thu, 20 May 2021 13:40:27 +0000

swh-model (2.5.0-1~swh1) unstable-swh; urgency=medium

  * New upstream release 2.5.0     - (tagged by Valentin Lorentz
    <vlorentz@softwareheritage.org> on 2021-05-11 12:02:49 +0200)
  * Upstream changes:     - v2.5.0     - * identifiers: Expose
    manifest/git_object computation

 -- Software Heritage autobuilder (on jenkins-debian1) <jenkins@jenkins-debian1.internal.softwareheritage.org>  Tue, 11 May 2021 10:07:47 +0000

swh-model (2.4.2-1~swh1) unstable-swh; urgency=medium

  * New upstream release 2.4.2     - (tagged by Valentin Lorentz
    <vlorentz@softwareheritage.org> on 2021-05-06 14:31:04 +0200)
  * Upstream changes:     - v2.4.2     - * docs/persistent-identifiers:
    Add guidelines for fixing invalid SWHIDs.     - * Blacklist attr
    21.1.0

 -- Software Heritage autobuilder (on jenkins-debian1) <jenkins@jenkins-debian1.internal.softwareheritage.org>  Thu, 06 May 2021 12:35:43 +0000

swh-model (2.4.1-1~swh1) unstable-swh; urgency=medium

  * New upstream release 2.4.1     - (tagged by Antoine Lambert
    <antoine.lambert@inria.fr> on 2021-04-29 14:19:28 +0200)
  * Upstream changes:     - version 2.4.1

 -- Software Heritage autobuilder (on jenkins-debian1) <jenkins@jenkins-debian1.internal.softwareheritage.org>  Thu, 29 Apr 2021 12:23:21 +0000

swh-model (2.4.0-1~swh1) unstable-swh; urgency=medium

  * New upstream release 2.4.0     - (tagged by Antoine Lambert
    <antoine.lambert@inria.fr> on 2021-04-13 15:26:51 +0200)
  * Upstream changes:     - version 2.4.0

 -- Software Heritage autobuilder (on jenkins-debian1) <jenkins@jenkins-debian1.internal.softwareheritage.org>  Tue, 13 Apr 2021 13:31:21 +0000

swh-model (2.3.0-1~swh1) unstable-swh; urgency=medium

  * New upstream release 2.3.0     - (tagged by Nicolas Dandrimont
    <nicolas@dandrimont.eu> on 2021-03-19 17:15:00 +0100)
  * Upstream changes:     - Release swh.model 2.3.0     - Properly
    truncate RawExtrinsicMetadata objects to a precision of one     -
    second, as does their unique id.

 -- Software Heritage autobuilder (on jenkins-debian1) <jenkins@jenkins-debian1.internal.softwareheritage.org>  Fri, 19 Mar 2021 16:17:48 +0000

swh-model (2.2.0-1~swh1) unstable-swh; urgency=medium

  * New upstream release 2.2.0     - (tagged by Valentin Lorentz
    <vlorentz@softwareheritage.org> on 2021-03-15 10:32:36 +0100)
  * Upstream changes:     - v2.2.0     - * Add a swhid() method to
    RawExtrinsicMetadata.

 -- Software Heritage autobuilder (on jenkins-debian1) <jenkins@jenkins-debian1.internal.softwareheritage.org>  Mon, 15 Mar 2021 09:35:25 +0000

swh-model (2.1.0-1~swh1) unstable-swh; urgency=medium

  * New upstream release 2.1.0     - (tagged by David Douard
    <david.douard@sdfa3.org> on 2021-03-11 14:19:00 +0100)
  * Upstream changes:     - v2.1.0

 -- Software Heritage autobuilder (on jenkins-debian1) <jenkins@jenkins-debian1.internal.softwareheritage.org>  Thu, 11 Mar 2021 13:21:40 +0000

swh-model (2.0.0-1~swh1) unstable-swh; urgency=medium

  * New upstream release 2.0.0     - (tagged by Valentin Lorentz
    <vlorentz@softwareheritage.org> on 2021-03-05 10:11:47 +0100)
  * Upstream changes:     - v2.0.0     - Breaking change:     - * model:
    Remove override of RawExtrinsicMetadata.unique_key(), so it now
    returns the hash.     - Other changes:     - * identifiers: Add
    raw_extrinsic_metadata_identifier     - * model: Add 'id' field to
    RawExtrinsicMetadata

 -- Software Heritage autobuilder (on jenkins-debian1) <jenkins@jenkins-debian1.internal.softwareheritage.org>  Fri, 05 Mar 2021 09:14:35 +0000

swh-model (1.0.1-1~swh1) unstable-swh; urgency=medium

  * New upstream release 1.0.1     - (tagged by Valentin Lorentz
    <vlorentz@softwareheritage.org> on 2021-03-04 15:08:55 +0100)
  * Upstream changes:     - v1.0.1     - * cli: stop using the
    deprecated SWHID class     - * identifiers: Remove the deprecated
    SWHID class

 -- Software Heritage autobuilder (on jenkins-debian1) <jenkins@jenkins-debian1.internal.softwareheritage.org>  Thu, 04 Mar 2021 14:11:09 +0000

swh-model (1.0.0-1~swh1) unstable-swh; urgency=medium

  * New upstream release 1.0.0     - (tagged by Valentin Lorentz
    <vlorentz@softwareheritage.org> on 2021-03-01 18:01:29 +0100)
  * Upstream changes:     - v1.0.0     - Two breaking changes:     - *
    RawExtrinsicMetadata: Use ExtendedSWHID as target and remove type
    - * RawExtrinsicMetadata: Use CoreSWHID instead of SWHID for
    contexts     - And two minor changes:     - * Add
    CoreSWHID.to_extended()     - * Add a swhid() method to all hashable
    objects.

 -- Software Heritage autobuilder (on jenkins-debian1) <jenkins@jenkins-debian1.internal.softwareheritage.org>  Tue, 02 Mar 2021 08:18:42 +0000

swh-model (0.13.0-1~swh1) unstable-swh; urgency=medium

  * New upstream release 0.13.0     - (tagged by Valentin Lorentz
    <vlorentz@softwareheritage.org> on 2021-02-25 17:56:31 +0100)
  * Upstream changes:     - v0.13.0     - * Update persistent
    identifiers doc with pip install info     - * Make explicit Python 3
    dependency     - * tests: Clean hashutil._blake2_hash_cache after
    mocking blake2 functions.     - * Introduce new classes
    CoreSWHID/QualifiedSWHID/ExtendedSWHID     - * Deprecate SWHID class
    - * Disallow 'ori' type in SWHID class

 -- Software Heritage autobuilder (on jenkins-debian1) <jenkins@jenkins-debian1.internal.softwareheritage.org>  Thu, 25 Feb 2021 16:59:26 +0000

swh-model (0.12.0-1~swh1) unstable-swh; urgency=medium

  * New upstream release 0.12.0     - (tagged by David Douard
    <david.douard@sdfa3.org> on 2021-01-26 17:22:28 +0100)
  * Upstream changes:     - v0.12.0

 -- Software Heritage autobuilder (on jenkins-debian1) <jenkins@jenkins-debian1.internal.softwareheritage.org>  Tue, 26 Jan 2021 16:27:16 +0000

swh-model (0.11.0-1~swh1) unstable-swh; urgency=medium

  * New upstream release 0.11.0     - (tagged by Antoine R. Dumont
    (@ardumont) <ardumont@softwareheritage.org> on 2021-01-20 15:31:54
    +0100)
  * Upstream changes:     - v0.11.0     - model: Allow new status values
    not_found and failed to OriginVisitStatus

 -- Software Heritage autobuilder (on jenkins-debian1) <jenkins@jenkins-debian1.internal.softwareheritage.org>  Wed, 20 Jan 2021 14:34:53 +0000

swh-model (0.10.0-1~swh1) unstable-swh; urgency=medium

  * New upstream release 0.10.0     - (tagged by Vincent SELLIER
    <vincent.sellier@softwareheritage.org> on 2021-01-14 14:13:22 +0100)
  * Upstream changes:     - v0.10.0     - * 2021-01-12 Add an optional
    type field on OriginVisitStatus object     - * 2021-01-12
    test_identifiers: Reorder SWHID tests.     - * 2021-01-12
    test_identifiers: Make sure that
    {directory,revision,release,snapshot}_identifier() doesn't just
    return a value from the dict.     - * 2021-01-04 Add missing
    slots=True for Directory.     - * 2020-12-19 SWHID parsing: simplify
    and deduplicate validation logic     - * 2020-12-14 model: Make all
    classes slotted.

 -- Software Heritage autobuilder (on jenkins-debian1) <jenkins@jenkins-debian1.internal.softwareheritage.org>  Thu, 14 Jan 2021 13:16:10 +0000

swh-model (0.9.0-1~swh1) unstable-swh; urgency=medium

  * New upstream release 0.9.0     - (tagged by Nicolas Dandrimont
    <nicolas@dandrimont.eu> on 2020-11-17 10:12:47 +0100)
  * Upstream changes:     - Release swh.model v0.9.0     - Drop
    backwards compatibility for RawExtrinsicMetadata.id

 -- Software Heritage autobuilder (on jenkins-debian1) <jenkins@jenkins-debian1.internal.softwareheritage.org>  Tue, 17 Nov 2020 09:15:43 +0000

swh-model (0.8.0-1~swh1) unstable-swh; urgency=medium

  * New upstream release 0.8.0     - (tagged by Antoine R. Dumont
    (@ardumont) <ardumont@softwareheritage.org> on 2020-11-12 13:09:48
    +0100)
  * Upstream changes:     - v0.8.0     - identifiers.parse_swhid: Make
    SWHIDs with whitespaces invalid     - identifiers.parse_swhid: Check
    the swhid qualifiers and fail if invalid     - model.identifiers:
    Improve error messages in case of invalid SWHIDs

 -- Software Heritage autobuilder (on jenkins-debian1) <jenkins@jenkins-debian1.internal.softwareheritage.org>  Thu, 12 Nov 2020 12:10:46 +0000

swh-model (0.7.3-1~swh1) unstable-swh; urgency=medium

  * New upstream release 0.7.3     - (tagged by Nicolas Dandrimont
    <nicolas@dandrimont.eu> on 2020-10-27 16:03:58 +0100)
  * Upstream changes:     - Release swh.model v0.7.3     - Reduce the
    amount of DeprecationWarnings for RawExtrinsicMetadata

 -- Software Heritage autobuilder (on jenkins-debian1) <jenkins@jenkins-debian1.internal.softwareheritage.org>  Tue, 27 Oct 2020 15:06:50 +0000

swh-model (0.7.2-1~swh1) unstable-swh; urgency=medium

  * New upstream release 0.7.2     - (tagged by Nicolas Dandrimont
    <nicolas@dandrimont.eu> on 2020-10-27 10:37:19 +0100)
  * Upstream changes:     - Release swh.model v0.7.2     - Add a new --
    exclude flag to swh identify     - Migrate RawExtrinsicMetadata `id`
    attribute to `target`     - Future-proof the
    swh.model.model.HashableObject interface

 -- Software Heritage autobuilder (on jenkins-debian1) <jenkins@jenkins-debian1.internal.softwareheritage.org>  Tue, 27 Oct 2020 09:41:19 +0000

swh-model (0.7.1-1~swh1) unstable-swh; urgency=medium

  * New upstream release 0.7.1     - (tagged by Valentin Lorentz
    <vlorentz@softwareheritage.org> on 2020-10-12 12:16:47 +0200)
  * Upstream changes:     - v0.7.1     - Add a 'unique_key' method on
    model objects

 -- Software Heritage autobuilder (on jenkins-debian1) <jenkins@jenkins-debian1.internal.softwareheritage.org>  Mon, 12 Oct 2020 10:19:10 +0000

swh-model (0.7.0-1~swh1) unstable-swh; urgency=medium

  * New upstream release 0.7.0     - (tagged by Antoine R. Dumont
    (@ardumont) <ardumont@softwareheritage.org> on 2020-10-07 12:47:02
    +0200)
  * Upstream changes:     - v0.7.0     - cli: make SWHIDParamType return
    SWHID type instead of string     - tox.ini: pin black to the pre-
    commit version (19.10b0) to avoid flip-flops     - Merge the two
    test_identifiers.py files.

 -- Software Heritage autobuilder (on jenkins-debian1) <jenkins@jenkins-debian1.internal.softwareheritage.org>  Wed, 07 Oct 2020 10:47:55 +0000

swh-model (0.6.7-3~swh1) unstable-swh; urgency=medium

  * Fix a typo in d/control.

 -- David Douard <david.douard@sdfa3.org>  Fri, 25 Sep 2020 17:36:14 +0200

swh-model (0.6.7-2~swh1) unstable-swh; urgency=medium

  * Fix dependencies on d/control

 -- David Douard <david.douard@sdfa3.org>  Fri, 25 Sep 2020 17:03:31 +0200

swh-model (0.6.7-1~swh1) unstable-swh; urgency=medium

  * New upstream release 0.6.7     - (tagged by David Douard
    <david.douard@sdfa3.org> on 2020-09-25 15:28:58 +0200)
  * Upstream changes:     - v0.6.7

 -- Software Heritage autobuilder (on jenkins-debian1) <jenkins@jenkins-debian1.internal.softwareheritage.org>  Fri, 25 Sep 2020 13:32:18 +0000

swh-model (0.6.6-1~swh1) unstable-swh; urgency=medium

  * New upstream release 0.6.6     - (tagged by Antoine R. Dumont
    (@ardumont) <ardumont@softwareheritage.org> on 2020-08-07 10:18:50
    +0200)
  * Upstream changes:     - v0.6.6     - model.Content.to_dict: Remove
    ctime entry when it's None     - model: Add Sha1 alias

 -- Software Heritage autobuilder (on jenkins-debian1) <jenkins@jenkins-debian1.internal.softwareheritage.org>  Fri, 07 Aug 2020 08:22:35 +0000

swh-model (0.6.5-1~swh1) unstable-swh; urgency=medium

  * New upstream release 0.6.5     - (tagged by Antoine R. Dumont
    (@ardumont) <ardumont@softwareheritage.org> on 2020-08-06 19:59:26
    +0200)
  * Upstream changes:     - v0.6.5     - model: Add final object_type
    field on metadata related model objects

 -- Software Heritage autobuilder (on jenkins-debian1) <jenkins@jenkins-debian1.internal.softwareheritage.org>  Thu, 06 Aug 2020 18:01:05 +0000

swh-model (0.6.4-1~swh1) unstable-swh; urgency=medium

  * New upstream release 0.6.4     - (tagged by Antoine R. Dumont
    (@ardumont) <ardumont@softwareheritage.org> on 2020-08-06 18:44:48
    +0200)
  * Upstream changes:     - v0.6.4     - Use correct setuptools-scm
    keyword this time

 -- Software Heritage autobuilder (on jenkins-debian1) <jenkins@jenkins-debian1.internal.softwareheritage.org>  Thu, 06 Aug 2020 16:47:14 +0000

swh-model (0.6.1-1~swh1) unstable-swh; urgency=medium

  * New upstream release 0.6.1     - (tagged by Valentin Lorentz
    <vlorentz@softwareheritage.org> on 2020-07-31 10:47:56 +0200)
  * Upstream changes:     - v0.6.1     - * Declare pytest markers     -
    * Import Mapping from collections.abc instead of collections     - *
    Fix incorrectly typed null constants in extra_headers byte strings
    - * add ImmutableDict.__repr__     - * Add missing object_type class
    attributes on MetadataAuthority, MetadataFetcher, and
    RawExtrinsicMetadata.

 -- Software Heritage autobuilder (on jenkins-debian1) <jenkins@jenkins-debian1.internal.softwareheritage.org>  Fri, 31 Jul 2020 08:51:42 +0000

swh-model (0.6.0-1~swh1) unstable-swh; urgency=medium

  * New upstream release 0.6.0     - (tagged by Valentin Lorentz
    <vlorentz@softwareheritage.org> on 2020-07-20 12:45:59 +0200)
  * Upstream changes:     - v0.6.0     - * Rework dia -> pdf pipeline
    for inkscape 1.0     - * Rename MetadataAuthorityType.DEPOSIT to
    MetadataAuthorityType.DEPOSIT_CLIENT.

 -- Software Heritage autobuilder (on jenkins-debian1) <jenkins@jenkins-debian1.internal.softwareheritage.org>  Mon, 20 Jul 2020 10:49:27 +0000

swh-model (0.5.0-1~swh1) unstable-swh; urgency=medium

  * New upstream release 0.5.0     - (tagged by Antoine Lambert
    <antoine.lambert@inria.fr> on 2020-07-08 17:12:44 +0200)
  * Upstream changes:     - version 0.5.0

 -- Software Heritage autobuilder (on jenkins-debian1) <jenkins@jenkins-debian1.internal.softwareheritage.org>  Wed, 08 Jul 2020 15:23:51 +0000

swh-model (0.4.0-1~swh1) unstable-swh; urgency=medium

  * New upstream release 0.4.0     - (tagged by David Douard
    <david.douard@sdfa3.org> on 2020-07-06 14:13:31 +0200)
  * Upstream changes:     - v0.4.0

 -- Software Heritage autobuilder (on jenkins-debian1) <jenkins@jenkins-debian1.internal.softwareheritage.org>  Mon, 06 Jul 2020 12:16:51 +0000

swh-model (0.3.8-1~swh1) unstable-swh; urgency=medium

  * New upstream release 0.3.8     - (tagged by Antoine Lambert
    <antoine.lambert@inria.fr> on 2020-07-03 16:06:44 +0200)
  * Upstream changes:     - version 0.3.8

 -- Software Heritage autobuilder (on jenkins-debian1) <jenkins@jenkins-debian1.internal.softwareheritage.org>  Fri, 03 Jul 2020 14:10:51 +0000

swh-model (0.3.7-1~swh1) unstable-swh; urgency=medium

  * New upstream release 0.3.7     - (tagged by Antoine R. Dumont
    (@ardumont) <ardumont@softwareheritage.org> on 2020-07-02 15:15:46
    +0200)
  * Upstream changes:     - v0.3.7     - Refactor common loader behavior
    within from_disk.iter_directory     - Unify object_type some more
    within the merkle and from_disk modules

 -- Software Heritage autobuilder (on jenkins-debian1) <jenkins@jenkins-debian1.internal.softwareheritage.org>  Thu, 02 Jul 2020 13:17:32 +0000

swh-model (0.3.6-1~swh1) unstable-swh; urgency=medium

  * New upstream release 0.3.6     - (tagged by Antoine R. Dumont
    (@ardumont) <ardumont@softwareheritage.org> on 2020-07-01 15:46:23
    +0200)
  * Upstream changes:     - v0.3.6     - model.OriginVisit: Drop
    obsolete fields

 -- Software Heritage autobuilder (on jenkins-debian1) <jenkins@jenkins-debian1.internal.softwareheritage.org>  Wed, 01 Jul 2020 13:48:43 +0000

swh-model (0.3.5-2~swh1) unstable-swh; urgency=medium

  * Update dependency + Bump

 -- Antoine R. Dumont (@ardumont) <ardumont@softwareheritage.org>  Tue, 30 Jun 2020 12:40:52 +0200

swh-model (0.3.5-1~swh1) unstable-swh; urgency=medium

  * New upstream release 0.3.5     - (tagged by Antoine R. Dumont
    (@ardumont) <ardumont@softwareheritage.org> on 2020-06-30 11:21:07
    +0200)
  * Upstream changes:     - v0.3.5     - Tag model entities with their
    "object_type"

 -- Software Heritage autobuilder (on jenkins-debian1) <jenkins@jenkins-debian1.internal.softwareheritage.org>  Tue, 30 Jun 2020 09:31:43 +0000

swh-model (0.3.4-1~swh1) unstable-swh; urgency=medium

  * New upstream release 0.3.4     - (tagged by Antoine R. Dumont
    (@ardumont) <ardumont@softwareheritage.org> on 2020-06-24 10:43:48
    +0200)
  * Upstream changes:     - v0.3.4     - OriginVisitStatus: Allow
    "created" status     - model.OriginVisit: Make obsolete fields
    optional     - swh.model.model.OriginVisit: Drop the
    dateutil.parser.parse use

 -- Software Heritage autobuilder (on jenkins-debian1) <jenkins@jenkins-debian1.internal.softwareheritage.org>  Wed, 24 Jun 2020 08:47:12 +0000

swh-model (0.3.3-1~swh1) unstable-swh; urgency=medium

  * New upstream release 0.3.3     - (tagged by Antoine R. Dumont
    (@ardumont) <ardumont@softwareheritage.org> on 2020-06-17 09:38:34
    +0200)
  * Upstream changes:     - v0.3.3     - model.hypothesis_strategies:
    Make metadata always none on origin_visit

 -- Software Heritage autobuilder (on jenkins-debian1) <jenkins@jenkins-debian1.internal.softwareheritage.org>  Wed, 17 Jun 2020 07:40:50 +0000

swh-model (0.3.2-1~swh1) unstable-swh; urgency=medium

  * New upstream release 0.3.2     - (tagged by David Douard
    <david.douard@sdfa3.org> on 2020-06-16 10:41:05 +0200)
  * Upstream changes:     - v0.3.2

 -- Software Heritage autobuilder (on jenkins-debian1) <jenkins@jenkins-debian1.internal.softwareheritage.org>  Tue, 16 Jun 2020 08:45:55 +0000

swh-model (0.3.1-1~swh1) unstable-swh; urgency=medium

  * New upstream release 0.3.1     - (tagged by David Douard
    <david.douard@sdfa3.org> on 2020-06-15 09:43:30 +0200)
  * Upstream changes:     - v0.3.1

 -- Software Heritage autobuilder (on jenkins-debian1) <jenkins@jenkins-debian1.internal.softwareheritage.org>  Mon, 15 Jun 2020 07:52:09 +0000

swh-model (0.3.0-1~swh1) unstable-swh; urgency=medium

  * New upstream release 0.3.0     - (tagged by David Douard
    <david.douard@sdfa3.org> on 2020-06-03 11:59:02 +0200)
  * Upstream changes:     - v0.3.0

 -- Software Heritage autobuilder (on jenkins-debian1) <jenkins@jenkins-debian1.internal.softwareheritage.org>  Wed, 03 Jun 2020 10:04:35 +0000

swh-model (0.2.2-1~swh1) unstable-swh; urgency=medium

  * New upstream release 0.2.2     - (tagged by David Douard
    <david.douard@sdfa3.org> on 2020-06-03 11:28:38 +0200)
  * Upstream changes:     - v0.2.2

 -- Software Heritage autobuilder (on jenkins-debian1) <jenkins@jenkins-debian1.internal.softwareheritage.org>  Wed, 03 Jun 2020 09:33:46 +0000

swh-model (0.2.1-1~swh1) unstable-swh; urgency=medium

  * New upstream release 0.2.1     - (tagged by David Douard
    <david.douard@sdfa3.org> on 2020-05-29 17:39:37 +0200)
  * Upstream changes:     - v0.2.1

 -- Software Heritage autobuilder (on jenkins-debian1) <jenkins@jenkins-debian1.internal.softwareheritage.org>  Fri, 29 May 2020 15:43:44 +0000

swh-model (0.2.0-1~swh1) unstable-swh; urgency=medium

  * New upstream release 0.2.0     - (tagged by David Douard
    <david.douard@sdfa3.org> on 2020-05-25 10:06:12 +0200)
  * Upstream changes:     - v0.2.0

 -- Software Heritage autobuilder (on jenkins-debian1) <jenkins@jenkins-debian1.internal.softwareheritage.org>  Mon, 25 May 2020 08:11:07 +0000

swh-model (0.1.1-1~swh1) unstable-swh; urgency=medium

  * New upstream release 0.1.1     - (tagged by Antoine R. Dumont
    (@ardumont) <ardumont@softwareheritage.org> on 2020-05-05 14:43:40
    +0200)
  * Upstream changes:     - v0.1.1     - Make aware_datetimes() generate
    only ISO8601-encodable datetimes

 -- Software Heritage autobuilder (on jenkins-debian1) <jenkins@jenkins-debian1.internal.softwareheritage.org>  Tue, 05 May 2020 12:45:37 +0000

swh-model (0.1.0-1~swh1) unstable-swh; urgency=medium

  * New upstream release 0.1.0     - (tagged by Stefano Zacchiroli
    <zack@upsilon.cc> on 2020-04-30 19:23:13 +0200)
  * Upstream changes:     - v0.1.0 / 2020-04-30     - * SWHID spec: full
    reread     - * setup.py: add documentation link     - *
    hypothesis_strategies: Generate aware datetimes instead of naive
    ones.     - * doc: check-in IANA registration template for the "swh"
    URI scheme     - * Restructure SWHID documentation in preparation
    for T2385     - merge grammars into a single one     - explain
    better that SWHIDs are made up of core identifier + qualifiers     -
    separate qualifier into context and fragment onex     - add
    reference to swh-identify

 -- Software Heritage autobuilder (on jenkins-debian1) <jenkins@jenkins-debian1.internal.softwareheritage.org>  Thu, 30 Apr 2020 20:31:00 +0000

swh-model (0.0.69-1~swh1) unstable-swh; urgency=medium

  * New upstream release 0.0.69     - (tagged by Stefano Zacchiroli
    <zack@upsilon.cc> on 2020-04-28 16:05:58 +0200)
  * Upstream changes:     - v0.0.69 / 2020-04-28     - * SWHID spec:
    bump version to 1.3 and add last modified date     - * SWHID spec:
    make SWHIDs plural where needed     - * SWHID spec: simplify and
    generalize escaping requirements     - * SWHID spec: add support for
    IRI     - * SWHID: deal with escaping in origin qualifiers     - *
    SWHID doc: improve wording of intrinsic parts v. the rest

 -- Software Heritage autobuilder (on jenkins-debian1) <jenkins@jenkins-debian1.internal.softwareheritage.org>  Tue, 28 Apr 2020 14:10:35 +0000

swh-model (0.0.68-1~swh1) unstable-swh; urgency=medium

  * New upstream release 0.0.68     - (tagged by David Douard
    <david.douard@sdfa3.org> on 2020-04-21 16:20:58 +0200)
  * Upstream changes:     - v0.0.68

 -- Software Heritage autobuilder (on jenkins-debian1) <jenkins@jenkins-debian1.internal.softwareheritage.org>  Tue, 21 Apr 2020 14:28:38 +0000

swh-model (0.0.67-1~swh1) unstable-swh; urgency=medium

  * New upstream release 0.0.67     - (tagged by Stefano Zacchiroli
    <zack@upsilon.cc> on 2020-04-17 17:49:42 +0200)
  * Upstream changes:     - v0.0.67 / 2020-04-17     - * CLI: add test
    for swh identify w/o args     - * CLI: require explicit "-" to
    identify via stdin     - * SWHID doc: fix minor grammar issue     -
    * SWHID doc: fix link in CISE paper reference     - *
    identifiers.py: reference to SWHIDs using explicit anchors     - *
    swh identify: embrace SWHID naming in user-facing doc/messages     -
    * PID doc: embrace the SWHID naming     - * PID doc: add reference
    to CISE paper     - * doc: document identify CLI

 -- Software Heritage autobuilder (on jenkins-debian1) <jenkins@jenkins-debian1.internal.softwareheritage.org>  Fri, 17 Apr 2020 15:54:03 +0000

swh-model (0.0.66-1~swh1) unstable-swh; urgency=medium

  * New upstream release 0.0.66     - (tagged by Antoine R. Dumont
    (@ardumont) <antoine.romain.dumont@gmail.com> on 2020-04-10 16:46:31
    +0200)
  * Upstream changes:     - v0.0.66     - rename-visit-status model:
    Rename OriginVisitUpdate to OriginVisitStatus

 -- Software Heritage autobuilder (on jenkins-debian1) <jenkins@jenkins-debian1.internal.softwareheritage.org>  Fri, 10 Apr 2020 14:48:17 +0000

swh-model (0.0.65-1~swh1) unstable-swh; urgency=medium

  * New upstream release 0.0.65     - (tagged by Antoine R. Dumont
    (@ardumont) <antoine.romain.dumont@gmail.com> on 2020-04-09 16:25:24
    +0200)
  * Upstream changes:     - v0.0.65     - from_disk: path parameter to
    dir_filter functions     - Enable black

 -- Software Heritage autobuilder (on jenkins-debian1) <jenkins@jenkins-debian1.internal.softwareheritage.org>  Thu, 09 Apr 2020 14:27:21 +0000

swh-model (0.0.64-1~swh1) unstable-swh; urgency=medium

  * New upstream release 0.0.64     - (tagged by Antoine Lambert
    <antoine.lambert@inria.fr> on 2020-04-03 15:00:36 +0200)
  * Upstream changes:     - version 0.0.64

 -- Software Heritage autobuilder (on jenkins-debian1) <jenkins@jenkins-debian1.internal.softwareheritage.org>  Fri, 03 Apr 2020 13:03:34 +0000

swh-model (0.0.63-1~swh1) unstable-swh; urgency=medium

  * New upstream release 0.0.63     - (tagged by Antoine R. Dumont
    (@ardumont) <antoine.romain.dumont@gmail.com> on 2020-04-01 10:07:07
    +0200)
  * Upstream changes:     - v0.0.63     - origin/master model: Add new
    OriginVisitUpdate model object + test strategy     - docs: Extend
    SWH PID definition with additional context qualifiers.

 -- Software Heritage autobuilder (on jenkins-debian1) <jenkins@jenkins-debian1.internal.softwareheritage.org>  Wed, 01 Apr 2020 08:08:58 +0000

swh-model (0.0.62-1~swh1) unstable-swh; urgency=medium

  * New upstream release 0.0.62     - (tagged by Valentin Lorentz
    <vlorentz@softwareheritage.org> on 2020-03-26 14:19:40 +0100)
  * Upstream changes:     - v0.0.62     - * identifiers: encode origin
    URLs in utf-8

 -- Software Heritage autobuilder (on jenkins-debian1) <jenkins@jenkins-debian1.internal.softwareheritage.org>  Thu, 26 Mar 2020 13:22:20 +0000

swh-model (0.0.60-1~swh1) unstable-swh; urgency=medium

  * New upstream release 0.0.60     - (tagged by Valentin Lorentz
    <vlorentz@softwareheritage.org> on 2020-03-05 12:05:18 +0100)
  * Upstream changes:     - v0.0.60     - * Add a method to generate
    Content/SkippedContent from binary data     - * Draw contents from a
    byte string instead of generating arbitrary hashes     - * Add
    classmethod Person.from_address, to parse from 'name <email>'
    strings.

 -- Software Heritage autobuilder (on jenkins-debian1) <jenkins@jenkins-debian1.internal.softwareheritage.org>  Thu, 05 Mar 2020 11:07:50 +0000

swh-model (0.0.59-1~swh1) unstable-swh; urgency=medium

  * New upstream release 0.0.59     - (tagged by Nicolas Dandrimont
    <nicolas@dandrimont.eu> on 2020-02-27 18:03:53 +0100)
  * Upstream changes:     - Release swh.model v0.0.59     - Use proper
    hypothesis strategy to generate Person objects

 -- Software Heritage autobuilder (on jenkins-debian1) <jenkins@jenkins-debian1.internal.softwareheritage.org>  Thu, 27 Feb 2020 17:07:16 +0000

swh-model (0.0.57-1~swh2) unstable-swh; urgency=medium

  * Bump dependency release

 -- Antoine R. Dumont (@ardumont) <antoine.romain.dumont@gmail.com>  Thu, 27 Feb 2020 16:24:21 +0200

swh-model (0.0.57-1~swh1) unstable-swh; urgency=medium

  * New upstream release 0.0.57     - (tagged by Valentin Lorentz
    <vlorentz@softwareheritage.org> on 2020-02-27 15:17:04 +0100)
  * Upstream changes:     - v0.0.57     - * Add method
    BaseModel.hashes().     - * Re-introduce the swh.core dependency in
    swh.model[cli]     - * Add support for skipping large contents in
    from_disk.     - * Add to_model() method to
    from_disk.{Content,Directory}, to convert to canonical model
    objects.     - * Take the value of MerkleNode.data into account to
    compute equality.     - * Add method MerkleNode.iter_tree, to visit
    all nodes in the subtree of a node.     - * Add from_datetime and
    from_iso8601 constructors for TimestampWithTimezone.     - * Make
    attributes name and email of Person optional.

 -- Software Heritage autobuilder (on jenkins-debian1) <jenkins@jenkins-debian1.internal.softwareheritage.org>  Thu, 27 Feb 2020 14:20:21 +0000

swh-model (0.0.56-1~swh1) unstable-swh; urgency=medium

  * New upstream release 0.0.56     - (tagged by Valentin Lorentz
    <vlorentz@softwareheritage.org> on 2020-02-10 11:46:35 +0100)
  * Upstream changes:     - v0.0.56     - Make OriginVisit.snapshot
    optional.

 -- Software Heritage autobuilder (on jenkins-debian1) <jenkins@jenkins-debian1.internal.softwareheritage.org>  Mon, 10 Feb 2020 10:48:55 +0000

swh-model (0.0.55-1~swh1) unstable-swh; urgency=medium

  * New upstream release 0.0.55     - (tagged by Valentin Lorentz
    <vlorentz@softwareheritage.org> on 2020-02-07 16:13:23 +0100)
  * Upstream changes:     - v0.0.55     - * Make content length
    mandatory.     - * Make 'visible' the default status for present
    Contents.

 -- Software Heritage autobuilder (on jenkins-debian1) <jenkins@jenkins-debian1.internal.softwareheritage.org>  Fri, 07 Feb 2020 15:16:58 +0000

swh-model (0.0.54-1~swh1) unstable-swh; urgency=medium

  * New upstream release 0.0.54     - (tagged by Valentin Lorentz
    <vlorentz@softwareheritage.org> on 2020-02-06 13:15:45 +0100)
  * Upstream changes:     - v0.0.54     - * Split Content class into two
    classes, for missing and non-missing contents.

 -- Software Heritage autobuilder (on jenkins-debian1) <jenkins@jenkins-debian1.internal.softwareheritage.org>  Thu, 06 Feb 2020 12:18:04 +0000

swh-model (0.0.53-1~swh1) unstable-swh; urgency=medium

  * New upstream release 0.0.53     - (tagged by Valentin Lorentz
    <vlorentz@softwareheritage.org> on 2020-02-03 15:58:31 +0100)
  * Upstream changes:     - v0.0.53     - *
    hypothesis_strategies/snapshots: Explain last post-processing step
    - * cli: add support for reading a file content from stdin in 'swh
    identify' command     - * model: Update revision date types to be
    optional

 -- Software Heritage autobuilder (on jenkins-debian1) <jenkins@jenkins-debian1.internal.softwareheritage.org>  Mon, 03 Feb 2020 15:01:26 +0000

swh-model (0.0.52-1~swh1) unstable-swh; urgency=medium

  * New upstream release 0.0.52     - (tagged by Antoine Lambert
    <antoine.lambert@inria.fr> on 2019-11-29 16:27:24 +0100)
  * Upstream changes:     - version 0.0.52

 -- Software Heritage autobuilder (on jenkins-debian1) <jenkins@jenkins-debian1.internal.softwareheritage.org>  Fri, 29 Nov 2019 15:30:57 +0000

swh-model (0.0.51-1~swh3) unstable-swh; urgency=medium

  * Add manual pytz dependency

 -- Nicolas Dandrimont <olasd@debian.org>  Wed, 30 Oct 2019 17:52:33 +0100

swh-model (0.0.51-1~swh2) unstable-swh; urgency=medium

  * Add missing build-dependency on pytz

 -- Nicolas Dandrimont <olasd@debian.org>  Wed, 30 Oct 2019 17:25:55 +0100

swh-model (0.0.51-1~swh1) unstable-swh; urgency=medium

  * New upstream release 0.0.51     - (tagged by Valentin Lorentz
    <vlorentz@softwareheritage.org> on 2019-10-30 15:03:19 +0100)
  * Upstream changes:     - v0.0.51     - Make OriginVisit.origin a
    string instead of a dict.

 -- Software Heritage autobuilder (on jenkins-debian1) <jenkins@jenkins-debian1.internal.softwareheritage.org>  Wed, 30 Oct 2019 14:05:55 +0000

swh-model (0.0.50-1~swh1) unstable-swh; urgency=medium

  * New upstream release 0.0.50     - (tagged by David Douard
    <david.douard@sdfa3.org> on 2019-10-30 09:30:17 +0100)
  * Upstream changes:     - v0.0.50

 -- Software Heritage autobuilder (on jenkins-debian1) <jenkins@jenkins-debian1.internal.softwareheritage.org>  Wed, 30 Oct 2019 08:32:50 +0000

swh-model (0.0.49-1~swh2) unstable-swh; urgency=medium

  * Add missing dependency on dulwich for tests

 -- Nicolas Dandrimont <olasd@debian.org>  Wed, 23 Oct 2019 14:37:45 +0200

swh-model (0.0.49-1~swh1) unstable-swh; urgency=medium

  * New upstream release 0.0.49     - (tagged by Nicolas Dandrimont
    <nicolas@dandrimont.eu> on 2019-10-23 14:28:01 +0200)
  * Upstream changes:     - Release swh.model v0.0.49     - Add symbolic
    refs to swh identify -t snapshot     - Cleanup
    model.BaseModel.to_dict() recursion

 -- Software Heritage autobuilder (on jenkins-debian1) <jenkins@jenkins-debian1.internal.softwareheritage.org>  Wed, 23 Oct 2019 12:30:41 +0000

swh-model (0.0.48-1~swh1) unstable-swh; urgency=medium

  * New upstream release 0.0.48     - (tagged by Nicolas Dandrimont
    <nicolas@dandrimont.eu> on 2019-10-18 17:06:59 +0200)
  * Upstream changes:     - Release swh.model 0.0.48     - Split CLI
    dependencies to another subpackage     - Stop exporting origin.type
    in models     - Document origin PIDs

 -- Software Heritage autobuilder (on jenkins-debian1) <jenkins@jenkins-debian1.internal.softwareheritage.org>  Fri, 18 Oct 2019 15:11:01 +0000

swh-model (0.0.47-1~swh1) unstable-swh; urgency=medium

  * New upstream release 0.0.47     - (tagged by Stefano Zacchiroli
    <zack@upsilon.cc> on 2019-09-27 10:20:40 +0200)
  * Upstream changes:     - v0.0.47     - init.py: switch to documented
    way of extending path

 -- Software Heritage autobuilder (on jenkins-debian1) <jenkins@jenkins-debian1.internal.softwareheritage.org>  Fri, 27 Sep 2019 08:22:54 +0000

swh-model (0.0.46-1~swh1) unstable-swh; urgency=medium

  * New upstream release 0.0.46     - (tagged by Stefano Zacchiroli
    <zack@upsilon.cc> on 2019-09-20 15:51:17 +0200)
  * Upstream changes:     - v0.0.46     - MANIFEST.in: ship py.typed

 -- Software Heritage autobuilder (on jenkins-debian1) <jenkins@jenkins-debian1.internal.softwareheritage.org>  Fri, 20 Sep 2019 13:53:45 +0000

swh-model (0.0.45-1~swh1) unstable-swh; urgency=medium

  * New upstream release 0.0.45     - (tagged by Stefano Zacchiroli
    <zack@upsilon.cc> on 2019-09-20 15:09:47 +0200)
  * Upstream changes:     - v0.0.45     - * identifiers.py: do not
    inherit from on-the-fly namedtuple     - * mypy: ignore django-
    stubs, needed only by hypothesis     - * mypy.ini: remove left-over
    sample section     - * typing: minimal changes to make a no-op mypy
    run pass     - * fix indentation and spelling: make "make check"
    happy

 -- Software Heritage autobuilder (on jenkins-debian1) <jenkins@jenkins-debian1.internal.softwareheritage.org>  Fri, 20 Sep 2019 13:12:10 +0000

swh-model (0.0.44-1~swh1) unstable-swh; urgency=medium

  * New upstream release 0.0.44     - (tagged by Valentin Lorentz
    <vlorentz@softwareheritage.org> on 2019-09-04 14:36:01 +0200)
  * Upstream changes:     - Fix Revision.from_dict to allow optional
    fields.

 -- Software Heritage autobuilder (on jenkins-debian1) <jenkins@jenkins-debian1.internal.softwareheritage.org>  Wed, 04 Sep 2019 13:07:59 +0000

swh-model (0.0.43-1~swh1) unstable-swh; urgency=medium

  * New upstream release 0.0.43     - (tagged by Antoine R. Dumont
    (@ardumont) <antoine.romain.dumont@gmail.com> on 2019-09-03 14:04:44
    +0200)
  * Upstream changes:     - v0.0.43     - swh identify: add support for
    origin PIDs     - identifiers.py: add constants for 'swh:1' and
    sanitize namespace

 -- Software Heritage autobuilder (on jenkins-debian1) <jenkins@jenkins-debian1.internal.softwareheritage.org>  Tue, 03 Sep 2019 12:09:04 +0000

swh-model (0.0.42-1~swh1) unstable-swh; urgency=medium

  * New upstream release 0.0.42     - (tagged by Valentin Lorentz
    <vlorentz@softwareheritage.org> on 2019-08-22 14:04:03 +0200)
  * Upstream changes:     - v0.0.42     - Tweak swh.model.model to be
    closer to what swh-storage     - accepts for releases and origin
    visits.

 -- Software Heritage autobuilder (on jenkins-debian1) <jenkins@jenkins-debian1.internal.softwareheritage.org>  Thu, 22 Aug 2019 12:12:22 +0000

swh-model (0.0.41-1~swh1) unstable-swh; urgency=medium

  * New upstream release 0.0.41     - (tagged by Valentin Lorentz
    <vlorentz@softwareheritage.org> on 2019-08-20 11:46:13 +0200)
  * Upstream changes:     - tweaks to swh.model.model to support more
    valid inputs     - * Allow -1 as Content length.     - * Add
    optional 'ctime' field to Content.     - * Generated content with
    status=hidden should have a data field.     - * Add a get_hash
    helper method to Content.

 -- Software Heritage autobuilder (on jenkins-debian1) <jenkins@jenkins-debian1.internal.softwareheritage.org>  Tue, 20 Aug 2019 09:50:09 +0000

swh-model (0.0.40-1~swh1) unstable-swh; urgency=medium

  * New upstream release 0.0.40     - (tagged by Valentin Lorentz
    <vlorentz@softwareheritage.org> on 2019-08-06 14:36:37 +0200)
  * Upstream changes:     - Add SHA1_SIZE constant.

 -- Software Heritage autobuilder (on jenkins-debian1) <jenkins@jenkins-debian1.internal.softwareheritage.org>  Tue, 06 Aug 2019 12:38:36 +0000

swh-model (0.0.39-1~swh1) unstable-swh; urgency=medium

  * New upstream release 0.0.39     - (tagged by Valentin Lorentz
    <vlorentz@softwareheritage.org> on 2019-07-18 12:28:42 +0200)
  * Upstream changes:     - * fix pyblake2 dependency * origin
    persistent identifiers * release metadata

 -- Software Heritage autobuilder (on jenkins-debian1) <jenkins@jenkins-debian1.internal.softwareheritage.org>  Thu, 18 Jul 2019 10:31:00 +0000

swh-model (0.0.38-1~swh1) unstable-swh; urgency=medium

  * New upstream release 0.0.38     - (tagged by Valentin Lorentz
    <vlorentz@softwareheritage.org> on 2019-06-18 13:40:20 +0200)
  * Upstream changes:     - Remove dependency on swh-core.     - This is
    a fix to workaround pip's inability to correctly solve     - extra
    requirements (swh-model depends on swh-core[], but if other     -
    packages depend on swh-model and swh-core[http], the 'http' extra
    - does not always get installed).

 -- Software Heritage autobuilder (on jenkins-debian1) <jenkins@jenkins-debian1.internal.softwareheritage.org>  Tue, 18 Jun 2019 11:50:14 +0000

swh-model (0.0.37-1~swh1) unstable-swh; urgency=medium

  * New upstream release 0.0.37     - (tagged by David Douard
    <david.douard@sdfa3.org> on 2019-05-15 15:44:21 +0200)
  * Upstream changes:     - cli: add support for --help on the
    'identify' cli tool

 -- Software Heritage autobuilder (on jenkins-debian1) <jenkins@jenkins-debian1.internal.softwareheritage.org>  Thu, 13 Jun 2019 14:40:16 +0000

swh-model (0.0.36-1~swh1) unstable-swh; urgency=medium

  * New upstream release 0.0.36     - (tagged by Valentin Lorentz
    <vlorentz@softwareheritage.org> on 2019-04-26 13:33:29 +0200)
  * Upstream changes:     - Prevent from_dict() from changing its input
    dict.

 -- Software Heritage autobuilder (on jenkins-debian1) <jenkins@jenkins-debian1.internal.softwareheritage.org>  Fri, 26 Apr 2019 11:57:45 +0000

swh-model (0.0.35-1~swh2) unstable-swh; urgency=medium

  * Remove hypothesis directory

 -- Nicolas Dandrimont <olasd@debian.org>  Thu, 18 Apr 2019 18:27:33 +0200

swh-model (0.0.35-1~swh1) unstable-swh; urgency=medium

  * New upstream release 0.0.35     - (tagged by Nicolas Dandrimont
    <nicolas@dandrimont.eu> on 2019-04-11 12:05:11 +0200)
  * Upstream changes:     - Release swh.model v0.0.35     - Fix
    hypothesis strategies to work in non-UTC timezones

 -- Software Heritage autobuilder (on jenkins-debian1) <jenkins@jenkins-debian1.internal.softwareheritage.org>  Thu, 11 Apr 2019 10:08:14 +0000

swh-model (0.0.34-1~swh1) unstable-swh; urgency=medium

  * New upstream release 0.0.34     - (tagged by Valentin Lorentz
    <vlorentz@softwareheritage.org> on 2019-04-09 18:30:50 +0200)
  * Upstream changes:     - Limit Content.length to what the pgsql
    storage supports.

 -- Software Heritage autobuilder (on jenkins-debian1) <jenkins@jenkins-debian1.internal.softwareheritage.org>  Wed, 10 Apr 2019 07:45:31 +0000

swh-model (0.0.33-1~swh1) unstable-swh; urgency=medium

  * New upstream release 0.0.33     - (tagged by Valentin Lorentz
    <vlorentz@softwareheritage.org> on 2019-04-08 21:46:28 +0200)
  * Upstream changes:     - Tune the model generation to work with the
    pgsql storage.

 -- Software Heritage autobuilder (on jenkins-debian1) <jenkins@jenkins-debian1.internal.softwareheritage.org>  Tue, 09 Apr 2019 15:11:51 +0000

swh-model (0.0.32-1~swh1) unstable-swh; urgency=medium

  * New upstream release 0.0.32     - (tagged by Valentin Lorentz
    <vlorentz@softwareheritage.org> on 2019-04-05 19:15:16 +0200)
  * Upstream changes:     - Add a model based using 'attrs' and
    Hypothesis strategies to generate it.

 -- Software Heritage autobuilder (on jenkins-debian1) <jenkins@jenkins-debian1.internal.softwareheritage.org>  Mon, 08 Apr 2019 12:57:45 +0000

swh-model (0.0.31-1~swh2) unstable-swh; urgency=medium

  * Add new dependencies on python3-attr and python3-hypothesis

 -- Nicolas Dandrimont <olasd@debian.org>  Mon, 08 Apr 2019 14:55:50 +0200

swh-model (0.0.31-1~swh1) unstable-swh; urgency=medium

  * New upstream release 0.0.31     - (tagged by Valentin Lorentz
    <vlorentz@softwareheritage.org> on 2019-04-04 20:46:15 +0200)
  * Upstream changes:     - Make snapshot_identifier add the cycle to
    the exception's arguments when it detects one.

 -- Software Heritage autobuilder (on jenkins-debian1) <jenkins@jenkins-debian1.internal.softwareheritage.org>  Fri, 05 Apr 2019 09:07:35 +0000

swh-model (0.0.30-1~swh1) unstable-swh; urgency=medium

  * New upstream release 0.0.30     - (tagged by David Douard
    <david.douard@sdfa3.org> on 2019-01-08 12:28:35 +0100)
  * Upstream changes:     - v0.0.30

 -- Software Heritage autobuilder (on jenkins-debian1) <jenkins@jenkins-debian1.internal.softwareheritage.org>  Wed, 09 Jan 2019 17:31:53 +0000

swh-model (0.0.29-1~swh1) unstable-swh; urgency=medium

  * Release swh.model v0.0.29
  * Reference iPRES paper in PID documentation
  * Remove deprecated swh.model.hashutil.hash_* functions
  * Split debian packaging to separate branch

 -- Nicolas Dandrimont <nicolas@dandrimont.eu>  Wed, 31 Oct 2018 18:26:32 +0100

swh-model (0.0.28-1~swh1) unstable-swh; urgency=medium

  * v0.0.28
  * setup: prepare for pypi upload
  * tests: Initialize tox use
  * tests: Migrate to pytest
  * docs: Improve basic repository information
  * docs: document PID resolution possibilities other than Web UI /
  * hashutil: Migrate towards MultiHash api

 -- Antoine R. Dumont (@ardumont) <antoine.romain.dumont@gmail.com>  Tue, 23 Oct 2018 16:24:21 +0200

swh-model (0.0.27-1~swh1) unstable-swh; urgency=medium

  * v0.0.27
  * Refactor: Add MultiHash class to improve hash computations
  * swh.model.hashutil: Improve and clarify docstrings
  * swh.model.hashutil: Mark hash_* function as deprecated

 -- Antoine R. Dumont (@ardumont) <antoine.romain.dumont@gmail.com>  Mon, 17 Sep 2018 12:07:59 +0200

swh-model (0.0.26-1~swh1) unstable-swh; urgency=medium

  * v0.0.26
  * swh.model.identifiers: Open metadata in persistent_identifier method
  * refactor CLI tests to avoid duplicate assertion pairs
  * swh-identify: follow symlinks for CLI arguments (by default)
  * cli.py: prefer os.fsdecode() over manual fiddling with
    locale.getpref...
  * swh-identify: add support for passing multiple CLI arguments

 -- Antoine R. Dumont (@ardumont) <antoine.romain.dumont@gmail.com>  Mon, 23 Jul 2018 14:29:54 +0200

swh-model (0.0.25-1~swh1) unstable-swh; urgency=medium

  * version 0.0.25

 -- Antoine Lambert <antoine.lambert@inria.fr>  Fri, 29 Jun 2018 11:49:25 +0200

swh-model (0.0.24-1~swh1) unstable-swh; urgency=medium

  * v0.0.24
  * swh.model.cli: Catch specific exception during identifiers check
  * identifiers: Validate input
  * identifiers: Raise when error during parsing persistent identifiers
  * Update blake2 support to be less Debian-specific
  * add swh-identify CLI tool to compute persistent identifiers
  * docs: Update high-level documentation (Merkle DAG description,
  * contextual information for persistent IDs, etc...)

 -- Antoine R. Dumont (@ardumont) <antoine.romain.dumont@gmail.com>  Fri, 22 Jun 2018 15:38:32 +0200

swh-model (0.0.23-1~swh1) unstable-swh; urgency=medium

  * version 0.0.23

 -- Antoine Lambert <antoine.lambert@inria.fr>  Tue, 29 May 2018 14:08:45 +0200

swh-model (0.0.22-1~swh1) unstable-swh; urgency=medium

  * version 0.0.22

 -- Antoine Pietri <antoine.pietri1@gmail.com>  Tue, 30 Jan 2018 18:22:42 +0100

swh-model (0.0.21-1~swh1) unstable-swh; urgency=medium

  * v0.0.21
  * swh.model.identifiers: Add persistent identifier function
  * docs: document the naming scheme for persistent identifiers
  * bin/swh-hash-file: new binary to compute SWH-style content
    identifiers

 -- Antoine R. Dumont (@ardumont) <antoine.romain.dumont@gmail.com>  Wed, 17 Jan 2018 11:06:33 +0100

swh-model (0.0.20-1~swh1) unstable-swh; urgency=medium

  * v0.0.20
  * swh.model.hashutil.hash_data: Optionally integrate length in result
  * hashutil: add `snapshot` object type for git hashes
  * docs: add absolute anchor to documentation index

 -- Antoine R. Dumont (@ardumont) <antoine.romain.dumont@gmail.com>  Wed, 20 Dec 2017 10:47:10 +0100

swh-model (0.0.19-1~swh1) unstable-swh; urgency=medium

  * Release swh.model version 0.0.19
  * Update packaging runes

 -- Nicolas Dandrimont <nicolas@dandrimont.eu>  Thu, 12 Oct 2017 18:07:59 +0200

swh-model (0.0.18-1~swh1) unstable-swh; urgency=medium

  * Release swh.model v0.0.18
  * Replace swh.model.git with swh.model.from_disk (T709).
  * Clean up documentation

 -- Nicolas Dandrimont <nicolas@dandrimont.eu>  Thu, 05 Oct 2017 20:48:29 +0200

swh-model (0.0.17-1~swh1) unstable-swh; urgency=medium

  * Release swh.model v0.0.17
  * Clean up pyblake2 requirement for Python 3.5+

 -- Nicolas Dandrimont <nicolas@dandrimont.eu>  Mon, 26 Jun 2017 14:41:49 +0200

swh-model (0.0.16-1~swh1) unstable-swh; urgency=medium

  * Release swh.model v0.0.16
  * Make sure we generate proper permissions in directories

 -- Nicolas Dandrimont <nicolas@dandrimont.eu>  Fri, 07 Apr 2017 14:32:34 +0200

swh-model (0.0.15-1~swh1) unstable-swh; urgency=medium

  * v0.0.15
  * Add possibility to compute new blake2 hashes
  * Add blake2s256 hash as default new hash computation algorithm

 -- Antoine R. Dumont (@ardumont) <antoine.romain.dumont@gmail.com>  Fri, 24 Mar 2017 16:32:35 +0100

swh-model (0.0.14-1~swh1) unstable-swh; urgency=medium

  * v0.0.14
  * Migrate functions from swh.core.hashutil to swh.model.hashutil

 -- Antoine R. Dumont (@ardumont) <antoine.romain.dumont@gmail.com>  Wed, 15 Mar 2017 16:00:56 +0100

swh-model (0.0.13-1~swh1) unstable-swh; urgency=medium

  * Release swh.model v0.0.13
  * Timestamps are now fully integer values

 -- Nicolas Dandrimont <nicolas@dandrimont.eu>  Tue, 14 Feb 2017 19:32:24 +0100

swh-model (0.0.12-1~swh1) unstable-swh; urgency=medium

  * Release swh.model v0.0.12
  * Add more tests to git tree hash computations

 -- Nicolas Dandrimont <nicolas@dandrimont.eu>  Tue, 14 Jun 2016 17:08:20 +0200

swh-model (0.0.11-1~swh1) unstable-swh; urgency=medium

  * v0.0.11
  * Open git.children_hashes api
  * Rename git.walk_and_compute_sha1_from_directory_2 to
    git.compute_hashes_from_directory
  * Remove dead code

 -- Antoine R. Dumont (@ardumont) <antoine.romain.dumont@gmail.com>  Sat, 11 Jun 2016 02:23:19 +0200

swh-model (0.0.10-1~swh1) unstable-swh; urgency=medium

  * v0.0.10
  * Add objects_per_type api
  * Open a new walk_and_compute_sha1_from_directory_2 api
  * Improve internal api regarding directory and tree hash computations

 -- Antoine R. Dumont (@ardumont) <antoine.romain.dumont@gmail.com>  Wed, 08 Jun 2016 15:54:59 +0200

swh-model (0.0.9-1~swh1) unstable-swh; urgency=medium

  * v0.0.9
  * Add coverage on edge case
  * Optimize git hash walk

 -- Antoine R. Dumont (@ardumont) <antoine.romain.dumont@gmail.com>  Thu, 26 May 2016 12:56:17 +0200

swh-model (0.0.8-1~swh1) unstable-swh; urgency=medium

  * v0.0.8
  * Add coverage on edge case
  * Optimize git hash walk

 -- Antoine R. Dumont (@ardumont) <antoine.romain.dumont@gmail.com>  Thu, 26 May 2016 12:33:59 +0200

swh-model (0.0.7-1~swh1) unstable-swh; urgency=medium

  * v0.0.7
  * Improve corner case policy about walking and computing hash tree (+
    update)

 -- Antoine R. Dumont (@ardumont) <antoine.romain.dumont@gmail.com>  Wed, 25 May 2016 23:47:19 +0200

swh-model (0.0.6-1~swh1) unstable-swh; urgency=medium

  * v0.0.6
  * Improve corner case on git hash memory update function
  * debian packaging: Ignore fs tests for packaging

 -- Antoine R. Dumont (@ardumont) <antoine.romain.dumont@gmail.com>  Tue, 24 May 2016 17:01:06 +0200

swh-model (0.0.5-1~swh1) unstable-swh; urgency=medium

  * v0.0.5
  * Add update git hash computation from existing data
  * Add revision identifier data for hash identifier computation (extra-
    headers)

 -- Antoine R. Dumont (@ardumont) <antoine.romain.dumont@gmail.com>  Fri, 15 Apr 2016 12:51:21 +0200

swh-model (0.0.4-1~swh1) unstable-swh; urgency=medium

  * v0.0.4
  * Migrate swh.loader.dir.git module to swh.model.git

 -- Antoine R. Dumont (@ardumont) <antoine.romain.dumont@gmail.com>  Mon, 21 Mar 2016 15:20:28 +0100

swh-model (0.0.3-1~swh1) unstable-swh; urgency=medium

  * v0.0.3
  * Release name is now in bytes

 -- Antoine R. Dumont (@ardumont) <antoine.romain.dumont@gmail.com>  Wed, 27 Jan 2016 15:50:08 +0100

swh-model (0.0.2-1~swh1) unstable-swh; urgency=medium

  * Prepare release of v0.0.2
  * Import the rest of swh.core.hashutil

 -- Nicolas Dandrimont <nicolas@dandrimont.eu>  Wed, 16 Dec 2015 18:30:12 +0100

swh-model (0.0.1-1~swh1) unstable-swh; urgency=medium

  * Initial release
  * Prepare swh.model release v0.0.1

 -- Nicolas Dandrimont <nicolas@dandrimont.eu>  Mon, 07 Dec 2015 18:26:58 +0100<|MERGE_RESOLUTION|>--- conflicted
+++ resolved
@@ -1,10 +1,3 @@
-<<<<<<< HEAD
-swh-model (4.3.0-1~swh1~bpo10+1) buster-swh; urgency=medium
-
-  * Rebuild for buster-swh
-
- -- Software Heritage autobuilder (on jenkins-debian1) <jenkins@jenkins-debian1.internal.softwareheritage.org>  Fri, 14 Jan 2022 14:15:55 +0000
-=======
 swh-model (4.4.0-1~swh1) unstable-swh; urgency=medium
 
   * New upstream release 4.4.0     - (tagged by Valentin Lorentz
@@ -14,7 +7,6 @@
     'TimestampWithTimezone.offset_minutes'
 
  -- Software Heritage autobuilder (on jenkins-debian1) <jenkins@jenkins-debian1.internal.softwareheritage.org>  Fri, 21 Jan 2022 13:12:25 +0000
->>>>>>> 27616615
 
 swh-model (4.3.0-1~swh1) unstable-swh; urgency=medium
 
