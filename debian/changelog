<<<<<<< HEAD
swh-model (0.0.49-1~swh2~bpo9+1) stretch-swh; urgency=medium

  * Rebuild for stretch-swh

 -- Software Heritage autobuilder (on jenkins-debian1) <jenkins@jenkins-debian1.internal.softwareheritage.org>  Wed, 23 Oct 2019 12:42:24 +0000
=======
swh-model (0.0.51-1~swh2) unstable-swh; urgency=medium

  * Add missing build-dependency on pytz

 -- Nicolas Dandrimont <olasd@debian.org>  Wed, 30 Oct 2019 17:25:55 +0100

swh-model (0.0.51-1~swh1) unstable-swh; urgency=medium

  * New upstream release 0.0.51     - (tagged by Valentin Lorentz
    <vlorentz@softwareheritage.org> on 2019-10-30 15:03:19 +0100)
  * Upstream changes:     - v0.0.51     - Make OriginVisit.origin a
    string instead of a dict.

 -- Software Heritage autobuilder (on jenkins-debian1) <jenkins@jenkins-debian1.internal.softwareheritage.org>  Wed, 30 Oct 2019 14:05:55 +0000

swh-model (0.0.50-1~swh1) unstable-swh; urgency=medium

  * New upstream release 0.0.50     - (tagged by David Douard
    <david.douard@sdfa3.org> on 2019-10-30 09:30:17 +0100)
  * Upstream changes:     - v0.0.50

 -- Software Heritage autobuilder (on jenkins-debian1) <jenkins@jenkins-debian1.internal.softwareheritage.org>  Wed, 30 Oct 2019 08:32:50 +0000
>>>>>>> f1747ef1

swh-model (0.0.49-1~swh2) unstable-swh; urgency=medium

  * Add missing dependency on dulwich for tests

 -- Nicolas Dandrimont <olasd@debian.org>  Wed, 23 Oct 2019 14:37:45 +0200

swh-model (0.0.49-1~swh1) unstable-swh; urgency=medium

  * New upstream release 0.0.49     - (tagged by Nicolas Dandrimont
    <nicolas@dandrimont.eu> on 2019-10-23 14:28:01 +0200)
  * Upstream changes:     - Release swh.model v0.0.49     - Add symbolic
    refs to swh identify -t snapshot     - Cleanup
    model.BaseModel.to_dict() recursion

 -- Software Heritage autobuilder (on jenkins-debian1) <jenkins@jenkins-debian1.internal.softwareheritage.org>  Wed, 23 Oct 2019 12:30:41 +0000

swh-model (0.0.48-1~swh1) unstable-swh; urgency=medium

  * New upstream release 0.0.48     - (tagged by Nicolas Dandrimont
    <nicolas@dandrimont.eu> on 2019-10-18 17:06:59 +0200)
  * Upstream changes:     - Release swh.model 0.0.48     - Split CLI
    dependencies to another subpackage     - Stop exporting origin.type
    in models     - Document origin PIDs

 -- Software Heritage autobuilder (on jenkins-debian1) <jenkins@jenkins-debian1.internal.softwareheritage.org>  Fri, 18 Oct 2019 15:11:01 +0000

swh-model (0.0.47-1~swh1) unstable-swh; urgency=medium

  * New upstream release 0.0.47     - (tagged by Stefano Zacchiroli
    <zack@upsilon.cc> on 2019-09-27 10:20:40 +0200)
  * Upstream changes:     - v0.0.47     - init.py: switch to documented
    way of extending path

 -- Software Heritage autobuilder (on jenkins-debian1) <jenkins@jenkins-debian1.internal.softwareheritage.org>  Fri, 27 Sep 2019 08:22:54 +0000

swh-model (0.0.46-1~swh1) unstable-swh; urgency=medium

  * New upstream release 0.0.46     - (tagged by Stefano Zacchiroli
    <zack@upsilon.cc> on 2019-09-20 15:51:17 +0200)
  * Upstream changes:     - v0.0.46     - MANIFEST.in: ship py.typed

 -- Software Heritage autobuilder (on jenkins-debian1) <jenkins@jenkins-debian1.internal.softwareheritage.org>  Fri, 20 Sep 2019 13:53:45 +0000

swh-model (0.0.45-1~swh1) unstable-swh; urgency=medium

  * New upstream release 0.0.45     - (tagged by Stefano Zacchiroli
    <zack@upsilon.cc> on 2019-09-20 15:09:47 +0200)
  * Upstream changes:     - v0.0.45     - * identifiers.py: do not
    inherit from on-the-fly namedtuple     - * mypy: ignore django-
    stubs, needed only by hypothesis     - * mypy.ini: remove left-over
    sample section     - * typing: minimal changes to make a no-op mypy
    run pass     - * fix indentation and spelling: make "make check"
    happy

 -- Software Heritage autobuilder (on jenkins-debian1) <jenkins@jenkins-debian1.internal.softwareheritage.org>  Fri, 20 Sep 2019 13:12:10 +0000

swh-model (0.0.44-1~swh1) unstable-swh; urgency=medium

  * New upstream release 0.0.44     - (tagged by Valentin Lorentz
    <vlorentz@softwareheritage.org> on 2019-09-04 14:36:01 +0200)
  * Upstream changes:     - Fix Revision.from_dict to allow optional
    fields.

 -- Software Heritage autobuilder (on jenkins-debian1) <jenkins@jenkins-debian1.internal.softwareheritage.org>  Wed, 04 Sep 2019 13:07:59 +0000

swh-model (0.0.43-1~swh1) unstable-swh; urgency=medium

  * New upstream release 0.0.43     - (tagged by Antoine R. Dumont
    (@ardumont) <antoine.romain.dumont@gmail.com> on 2019-09-03 14:04:44
    +0200)
  * Upstream changes:     - v0.0.43     - swh identify: add support for
    origin PIDs     - identifiers.py: add constants for 'swh:1' and
    sanitize namespace

 -- Software Heritage autobuilder (on jenkins-debian1) <jenkins@jenkins-debian1.internal.softwareheritage.org>  Tue, 03 Sep 2019 12:09:04 +0000

swh-model (0.0.42-1~swh1) unstable-swh; urgency=medium

  * New upstream release 0.0.42     - (tagged by Valentin Lorentz
    <vlorentz@softwareheritage.org> on 2019-08-22 14:04:03 +0200)
  * Upstream changes:     - v0.0.42     - Tweak swh.model.model to be
    closer to what swh-storage     - accepts for releases and origin
    visits.

 -- Software Heritage autobuilder (on jenkins-debian1) <jenkins@jenkins-debian1.internal.softwareheritage.org>  Thu, 22 Aug 2019 12:12:22 +0000

swh-model (0.0.41-1~swh1) unstable-swh; urgency=medium

  * New upstream release 0.0.41     - (tagged by Valentin Lorentz
    <vlorentz@softwareheritage.org> on 2019-08-20 11:46:13 +0200)
  * Upstream changes:     - tweaks to swh.model.model to support more
    valid inputs     - * Allow -1 as Content length.     - * Add
    optional 'ctime' field to Content.     - * Generated content with
    status=hidden should have a data field.     - * Add a get_hash
    helper method to Content.

 -- Software Heritage autobuilder (on jenkins-debian1) <jenkins@jenkins-debian1.internal.softwareheritage.org>  Tue, 20 Aug 2019 09:50:09 +0000

swh-model (0.0.40-1~swh1) unstable-swh; urgency=medium

  * New upstream release 0.0.40     - (tagged by Valentin Lorentz
    <vlorentz@softwareheritage.org> on 2019-08-06 14:36:37 +0200)
  * Upstream changes:     - Add SHA1_SIZE constant.

 -- Software Heritage autobuilder (on jenkins-debian1) <jenkins@jenkins-debian1.internal.softwareheritage.org>  Tue, 06 Aug 2019 12:38:36 +0000

swh-model (0.0.39-1~swh1) unstable-swh; urgency=medium

  * New upstream release 0.0.39     - (tagged by Valentin Lorentz
    <vlorentz@softwareheritage.org> on 2019-07-18 12:28:42 +0200)
  * Upstream changes:     - * fix pyblake2 dependency * origin
    persistent identifiers * release metadata

 -- Software Heritage autobuilder (on jenkins-debian1) <jenkins@jenkins-debian1.internal.softwareheritage.org>  Thu, 18 Jul 2019 10:31:00 +0000

swh-model (0.0.38-1~swh1) unstable-swh; urgency=medium

  * New upstream release 0.0.38     - (tagged by Valentin Lorentz
    <vlorentz@softwareheritage.org> on 2019-06-18 13:40:20 +0200)
  * Upstream changes:     - Remove dependency on swh-core.     - This is
    a fix to workaround pip's inability to correctly solve     - extra
    requirements (swh-model depends on swh-core[], but if other     -
    packages depend on swh-model and swh-core[http], the 'http' extra
    - does not always get installed).

 -- Software Heritage autobuilder (on jenkins-debian1) <jenkins@jenkins-debian1.internal.softwareheritage.org>  Tue, 18 Jun 2019 11:50:14 +0000

swh-model (0.0.37-1~swh1) unstable-swh; urgency=medium

  * New upstream release 0.0.37     - (tagged by David Douard
    <david.douard@sdfa3.org> on 2019-05-15 15:44:21 +0200)
  * Upstream changes:     - cli: add support for --help on the
    'identify' cli tool

 -- Software Heritage autobuilder (on jenkins-debian1) <jenkins@jenkins-debian1.internal.softwareheritage.org>  Thu, 13 Jun 2019 14:40:16 +0000

swh-model (0.0.36-1~swh1) unstable-swh; urgency=medium

  * New upstream release 0.0.36     - (tagged by Valentin Lorentz
    <vlorentz@softwareheritage.org> on 2019-04-26 13:33:29 +0200)
  * Upstream changes:     - Prevent from_dict() from changing its input
    dict.

 -- Software Heritage autobuilder (on jenkins-debian1) <jenkins@jenkins-debian1.internal.softwareheritage.org>  Fri, 26 Apr 2019 11:57:45 +0000

swh-model (0.0.35-1~swh2) unstable-swh; urgency=medium

  * Remove hypothesis directory

 -- Nicolas Dandrimont <olasd@debian.org>  Thu, 18 Apr 2019 18:27:33 +0200

swh-model (0.0.35-1~swh1) unstable-swh; urgency=medium

  * New upstream release 0.0.35     - (tagged by Nicolas Dandrimont
    <nicolas@dandrimont.eu> on 2019-04-11 12:05:11 +0200)
  * Upstream changes:     - Release swh.model v0.0.35     - Fix
    hypothesis strategies to work in non-UTC timezones

 -- Software Heritage autobuilder (on jenkins-debian1) <jenkins@jenkins-debian1.internal.softwareheritage.org>  Thu, 11 Apr 2019 10:08:14 +0000

swh-model (0.0.34-1~swh1) unstable-swh; urgency=medium

  * New upstream release 0.0.34     - (tagged by Valentin Lorentz
    <vlorentz@softwareheritage.org> on 2019-04-09 18:30:50 +0200)
  * Upstream changes:     - Limit Content.length to what the pgsql
    storage supports.

 -- Software Heritage autobuilder (on jenkins-debian1) <jenkins@jenkins-debian1.internal.softwareheritage.org>  Wed, 10 Apr 2019 07:45:31 +0000

swh-model (0.0.33-1~swh1) unstable-swh; urgency=medium

  * New upstream release 0.0.33     - (tagged by Valentin Lorentz
    <vlorentz@softwareheritage.org> on 2019-04-08 21:46:28 +0200)
  * Upstream changes:     - Tune the model generation to work with the
    pgsql storage.

 -- Software Heritage autobuilder (on jenkins-debian1) <jenkins@jenkins-debian1.internal.softwareheritage.org>  Tue, 09 Apr 2019 15:11:51 +0000

swh-model (0.0.32-1~swh1) unstable-swh; urgency=medium

  * New upstream release 0.0.32     - (tagged by Valentin Lorentz
    <vlorentz@softwareheritage.org> on 2019-04-05 19:15:16 +0200)
  * Upstream changes:     - Add a model based using 'attrs' and
    Hypothesis strategies to generate it.

 -- Software Heritage autobuilder (on jenkins-debian1) <jenkins@jenkins-debian1.internal.softwareheritage.org>  Mon, 08 Apr 2019 12:57:45 +0000

swh-model (0.0.31-1~swh2) unstable-swh; urgency=medium

  * Add new dependencies on python3-attr and python3-hypothesis

 -- Nicolas Dandrimont <olasd@debian.org>  Mon, 08 Apr 2019 14:55:50 +0200

swh-model (0.0.31-1~swh1) unstable-swh; urgency=medium

  * New upstream release 0.0.31     - (tagged by Valentin Lorentz
    <vlorentz@softwareheritage.org> on 2019-04-04 20:46:15 +0200)
  * Upstream changes:     - Make snapshot_identifier add the cycle to
    the exception's arguments when it detects one.

 -- Software Heritage autobuilder (on jenkins-debian1) <jenkins@jenkins-debian1.internal.softwareheritage.org>  Fri, 05 Apr 2019 09:07:35 +0000

swh-model (0.0.30-1~swh1) unstable-swh; urgency=medium

  * New upstream release 0.0.30     - (tagged by David Douard
    <david.douard@sdfa3.org> on 2019-01-08 12:28:35 +0100)
  * Upstream changes:     - v0.0.30

 -- Software Heritage autobuilder (on jenkins-debian1) <jenkins@jenkins-debian1.internal.softwareheritage.org>  Wed, 09 Jan 2019 17:31:53 +0000

swh-model (0.0.29-1~swh1) unstable-swh; urgency=medium

  * Release swh.model v0.0.29
  * Reference iPRES paper in PID documentation
  * Remove deprecated swh.model.hashutil.hash_* functions
  * Split debian packaging to separate branch

 -- Nicolas Dandrimont <nicolas@dandrimont.eu>  Wed, 31 Oct 2018 18:26:32 +0100

swh-model (0.0.28-1~swh1) unstable-swh; urgency=medium

  * v0.0.28
  * setup: prepare for pypi upload
  * tests: Initialize tox use
  * tests: Migrate to pytest
  * docs: Improve basic repository information
  * docs: document PID resolution possibilities other than Web UI /
  * hashutil: Migrate towards MultiHash api

 -- Antoine R. Dumont (@ardumont) <antoine.romain.dumont@gmail.com>  Tue, 23 Oct 2018 16:24:21 +0200

swh-model (0.0.27-1~swh1) unstable-swh; urgency=medium

  * v0.0.27
  * Refactor: Add MultiHash class to improve hash computations
  * swh.model.hashutil: Improve and clarify docstrings
  * swh.model.hashutil: Mark hash_* function as deprecated

 -- Antoine R. Dumont (@ardumont) <antoine.romain.dumont@gmail.com>  Mon, 17 Sep 2018 12:07:59 +0200

swh-model (0.0.26-1~swh1) unstable-swh; urgency=medium

  * v0.0.26
  * swh.model.identifiers: Open metadata in persistent_identifier method
  * refactor CLI tests to avoid duplicate assertion pairs
  * swh-identify: follow symlinks for CLI arguments (by default)
  * cli.py: prefer os.fsdecode() over manual fiddling with
    locale.getpref...
  * swh-identify: add support for passing multiple CLI arguments

 -- Antoine R. Dumont (@ardumont) <antoine.romain.dumont@gmail.com>  Mon, 23 Jul 2018 14:29:54 +0200

swh-model (0.0.25-1~swh1) unstable-swh; urgency=medium

  * version 0.0.25

 -- Antoine Lambert <antoine.lambert@inria.fr>  Fri, 29 Jun 2018 11:49:25 +0200

swh-model (0.0.24-1~swh1) unstable-swh; urgency=medium

  * v0.0.24
  * swh.model.cli: Catch specific exception during identifiers check
  * identifiers: Validate input
  * identifiers: Raise when error during parsing persistent identifiers
  * Update blake2 support to be less Debian-specific
  * add swh-identify CLI tool to compute persistent identifiers
  * docs: Update high-level documentation (Merkle DAG description,
  * contextual information for persistent IDs, etc...)

 -- Antoine R. Dumont (@ardumont) <antoine.romain.dumont@gmail.com>  Fri, 22 Jun 2018 15:38:32 +0200

swh-model (0.0.23-1~swh1) unstable-swh; urgency=medium

  * version 0.0.23

 -- Antoine Lambert <antoine.lambert@inria.fr>  Tue, 29 May 2018 14:08:45 +0200

swh-model (0.0.22-1~swh1) unstable-swh; urgency=medium

  * version 0.0.22

 -- Antoine Pietri <antoine.pietri1@gmail.com>  Tue, 30 Jan 2018 18:22:42 +0100

swh-model (0.0.21-1~swh1) unstable-swh; urgency=medium

  * v0.0.21
  * swh.model.identifiers: Add persistent identifier function
  * docs: document the naming scheme for persistent identifiers
  * bin/swh-hash-file: new binary to compute SWH-style content
    identifiers

 -- Antoine R. Dumont (@ardumont) <antoine.romain.dumont@gmail.com>  Wed, 17 Jan 2018 11:06:33 +0100

swh-model (0.0.20-1~swh1) unstable-swh; urgency=medium

  * v0.0.20
  * swh.model.hashutil.hash_data: Optionally integrate length in result
  * hashutil: add `snapshot` object type for git hashes
  * docs: add absolute anchor to documentation index

 -- Antoine R. Dumont (@ardumont) <antoine.romain.dumont@gmail.com>  Wed, 20 Dec 2017 10:47:10 +0100

swh-model (0.0.19-1~swh1) unstable-swh; urgency=medium

  * Release swh.model version 0.0.19
  * Update packaging runes

 -- Nicolas Dandrimont <nicolas@dandrimont.eu>  Thu, 12 Oct 2017 18:07:59 +0200

swh-model (0.0.18-1~swh1) unstable-swh; urgency=medium

  * Release swh.model v0.0.18
  * Replace swh.model.git with swh.model.from_disk (T709).
  * Clean up documentation

 -- Nicolas Dandrimont <nicolas@dandrimont.eu>  Thu, 05 Oct 2017 20:48:29 +0200

swh-model (0.0.17-1~swh1) unstable-swh; urgency=medium

  * Release swh.model v0.0.17
  * Clean up pyblake2 requirement for Python 3.5+

 -- Nicolas Dandrimont <nicolas@dandrimont.eu>  Mon, 26 Jun 2017 14:41:49 +0200

swh-model (0.0.16-1~swh1) unstable-swh; urgency=medium

  * Release swh.model v0.0.16
  * Make sure we generate proper permissions in directories

 -- Nicolas Dandrimont <nicolas@dandrimont.eu>  Fri, 07 Apr 2017 14:32:34 +0200

swh-model (0.0.15-1~swh1) unstable-swh; urgency=medium

  * v0.0.15
  * Add possibility to compute new blake2 hashes
  * Add blake2s256 hash as default new hash computation algorithm

 -- Antoine R. Dumont (@ardumont) <antoine.romain.dumont@gmail.com>  Fri, 24 Mar 2017 16:32:35 +0100

swh-model (0.0.14-1~swh1) unstable-swh; urgency=medium

  * v0.0.14
  * Migrate functions from swh.core.hashutil to swh.model.hashutil

 -- Antoine R. Dumont (@ardumont) <antoine.romain.dumont@gmail.com>  Wed, 15 Mar 2017 16:00:56 +0100

swh-model (0.0.13-1~swh1) unstable-swh; urgency=medium

  * Release swh.model v0.0.13
  * Timestamps are now fully integer values

 -- Nicolas Dandrimont <nicolas@dandrimont.eu>  Tue, 14 Feb 2017 19:32:24 +0100

swh-model (0.0.12-1~swh1) unstable-swh; urgency=medium

  * Release swh.model v0.0.12
  * Add more tests to git tree hash computations

 -- Nicolas Dandrimont <nicolas@dandrimont.eu>  Tue, 14 Jun 2016 17:08:20 +0200

swh-model (0.0.11-1~swh1) unstable-swh; urgency=medium

  * v0.0.11
  * Open git.children_hashes api
  * Rename git.walk_and_compute_sha1_from_directory_2 to
    git.compute_hashes_from_directory
  * Remove dead code

 -- Antoine R. Dumont (@ardumont) <antoine.romain.dumont@gmail.com>  Sat, 11 Jun 2016 02:23:19 +0200

swh-model (0.0.10-1~swh1) unstable-swh; urgency=medium

  * v0.0.10
  * Add objects_per_type api
  * Open a new walk_and_compute_sha1_from_directory_2 api
  * Improve internal api regarding directory and tree hash computations

 -- Antoine R. Dumont (@ardumont) <antoine.romain.dumont@gmail.com>  Wed, 08 Jun 2016 15:54:59 +0200

swh-model (0.0.9-1~swh1) unstable-swh; urgency=medium

  * v0.0.9
  * Add coverage on edge case
  * Optimize git hash walk

 -- Antoine R. Dumont (@ardumont) <antoine.romain.dumont@gmail.com>  Thu, 26 May 2016 12:56:17 +0200

swh-model (0.0.8-1~swh1) unstable-swh; urgency=medium

  * v0.0.8
  * Add coverage on edge case
  * Optimize git hash walk

 -- Antoine R. Dumont (@ardumont) <antoine.romain.dumont@gmail.com>  Thu, 26 May 2016 12:33:59 +0200

swh-model (0.0.7-1~swh1) unstable-swh; urgency=medium

  * v0.0.7
  * Improve corner case policy about walking and computing hash tree (+
    update)

 -- Antoine R. Dumont (@ardumont) <antoine.romain.dumont@gmail.com>  Wed, 25 May 2016 23:47:19 +0200

swh-model (0.0.6-1~swh1) unstable-swh; urgency=medium

  * v0.0.6
  * Improve corner case on git hash memory update function
  * debian packaging: Ignore fs tests for packaging

 -- Antoine R. Dumont (@ardumont) <antoine.romain.dumont@gmail.com>  Tue, 24 May 2016 17:01:06 +0200

swh-model (0.0.5-1~swh1) unstable-swh; urgency=medium

  * v0.0.5
  * Add update git hash computation from existing data
  * Add revision identifier data for hash identifier computation (extra-
    headers)

 -- Antoine R. Dumont (@ardumont) <antoine.romain.dumont@gmail.com>  Fri, 15 Apr 2016 12:51:21 +0200

swh-model (0.0.4-1~swh1) unstable-swh; urgency=medium

  * v0.0.4
  * Migrate swh.loader.dir.git module to swh.model.git

 -- Antoine R. Dumont (@ardumont) <antoine.romain.dumont@gmail.com>  Mon, 21 Mar 2016 15:20:28 +0100

swh-model (0.0.3-1~swh1) unstable-swh; urgency=medium

  * v0.0.3
  * Release name is now in bytes

 -- Antoine R. Dumont (@ardumont) <antoine.romain.dumont@gmail.com>  Wed, 27 Jan 2016 15:50:08 +0100

swh-model (0.0.2-1~swh1) unstable-swh; urgency=medium

  * Prepare release of v0.0.2
  * Import the rest of swh.core.hashutil

 -- Nicolas Dandrimont <nicolas@dandrimont.eu>  Wed, 16 Dec 2015 18:30:12 +0100

swh-model (0.0.1-1~swh1) unstable-swh; urgency=medium

  * Initial release
  * Prepare swh.model release v0.0.1

 -- Nicolas Dandrimont <nicolas@dandrimont.eu>  Mon, 07 Dec 2015 18:26:58 +0100<|MERGE_RESOLUTION|>--- conflicted
+++ resolved
@@ -1,10 +1,3 @@
-<<<<<<< HEAD
-swh-model (0.0.49-1~swh2~bpo9+1) stretch-swh; urgency=medium
-
-  * Rebuild for stretch-swh
-
- -- Software Heritage autobuilder (on jenkins-debian1) <jenkins@jenkins-debian1.internal.softwareheritage.org>  Wed, 23 Oct 2019 12:42:24 +0000
-=======
 swh-model (0.0.51-1~swh2) unstable-swh; urgency=medium
 
   * Add missing build-dependency on pytz
@@ -27,7 +20,6 @@
   * Upstream changes:     - v0.0.50
 
  -- Software Heritage autobuilder (on jenkins-debian1) <jenkins@jenkins-debian1.internal.softwareheritage.org>  Wed, 30 Oct 2019 08:32:50 +0000
->>>>>>> f1747ef1
 
 swh-model (0.0.49-1~swh2) unstable-swh; urgency=medium
 
