--- conflicted
+++ resolved
@@ -1,10 +1,3 @@
-<<<<<<< HEAD
-swh-model (0.1.0-1~swh1~bpo10+1) buster-swh; urgency=medium
-
-  * Rebuild for buster-swh
-
- -- Software Heritage autobuilder (on jenkins-debian1) <jenkins@jenkins-debian1.internal.softwareheritage.org>  Thu, 30 Apr 2020 20:32:12 +0000
-=======
 swh-model (0.1.1-1~swh1) unstable-swh; urgency=medium
 
   * New upstream release 0.1.1     - (tagged by Antoine R. Dumont
@@ -14,7 +7,6 @@
     only ISO8601-encodable datetimes
 
  -- Software Heritage autobuilder (on jenkins-debian1) <jenkins@jenkins-debian1.internal.softwareheritage.org>  Tue, 05 May 2020 12:45:37 +0000
->>>>>>> a7525544
 
 swh-model (0.1.0-1~swh1) unstable-swh; urgency=medium
 
