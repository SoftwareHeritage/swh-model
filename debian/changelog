<<<<<<< HEAD
swh-model (2.1.0-1~swh1~bpo10+1) buster-swh; urgency=medium

  * Rebuild for buster-swh

 -- Software Heritage autobuilder (on jenkins-debian1) <jenkins@jenkins-debian1.internal.softwareheritage.org>  Thu, 11 Mar 2021 13:22:58 +0000
=======
swh-model (2.2.0-1~swh1) unstable-swh; urgency=medium

  * New upstream release 2.2.0     - (tagged by Valentin Lorentz
    <vlorentz@softwareheritage.org> on 2021-03-15 10:32:36 +0100)
  * Upstream changes:     - v2.2.0     - * Add a swhid() method to
    RawExtrinsicMetadata.

 -- Software Heritage autobuilder (on jenkins-debian1) <jenkins@jenkins-debian1.internal.softwareheritage.org>  Mon, 15 Mar 2021 09:35:25 +0000
>>>>>>> 2250107a

swh-model (2.1.0-1~swh1) unstable-swh; urgency=medium

  * New upstream release 2.1.0     - (tagged by David Douard
    <david.douard@sdfa3.org> on 2021-03-11 14:19:00 +0100)
  * Upstream changes:     - v2.1.0

 -- Software Heritage autobuilder (on jenkins-debian1) <jenkins@jenkins-debian1.internal.softwareheritage.org>  Thu, 11 Mar 2021 13:21:40 +0000

swh-model (2.0.0-1~swh1) unstable-swh; urgency=medium

  * New upstream release 2.0.0     - (tagged by Valentin Lorentz
    <vlorentz@softwareheritage.org> on 2021-03-05 10:11:47 +0100)
  * Upstream changes:     - v2.0.0     - Breaking change:     - * model:
    Remove override of RawExtrinsicMetadata.unique_key(), so it now
    returns the hash.     - Other changes:     - * identifiers: Add
    raw_extrinsic_metadata_identifier     - * model: Add 'id' field to
    RawExtrinsicMetadata

 -- Software Heritage autobuilder (on jenkins-debian1) <jenkins@jenkins-debian1.internal.softwareheritage.org>  Fri, 05 Mar 2021 09:14:35 +0000

swh-model (1.0.1-1~swh1) unstable-swh; urgency=medium

  * New upstream release 1.0.1     - (tagged by Valentin Lorentz
    <vlorentz@softwareheritage.org> on 2021-03-04 15:08:55 +0100)
  * Upstream changes:     - v1.0.1     - * cli: stop using the
    deprecated SWHID class     - * identifiers: Remove the deprecated
    SWHID class

 -- Software Heritage autobuilder (on jenkins-debian1) <jenkins@jenkins-debian1.internal.softwareheritage.org>  Thu, 04 Mar 2021 14:11:09 +0000

swh-model (1.0.0-1~swh1) unstable-swh; urgency=medium

  * New upstream release 1.0.0     - (tagged by Valentin Lorentz
    <vlorentz@softwareheritage.org> on 2021-03-01 18:01:29 +0100)
  * Upstream changes:     - v1.0.0     - Two breaking changes:     - *
    RawExtrinsicMetadata: Use ExtendedSWHID as target and remove type
    - * RawExtrinsicMetadata: Use CoreSWHID instead of SWHID for
    contexts     - And two minor changes:     - * Add
    CoreSWHID.to_extended()     - * Add a swhid() method to all hashable
    objects.

 -- Software Heritage autobuilder (on jenkins-debian1) <jenkins@jenkins-debian1.internal.softwareheritage.org>  Tue, 02 Mar 2021 08:18:42 +0000

swh-model (0.13.0-1~swh1) unstable-swh; urgency=medium

  * New upstream release 0.13.0     - (tagged by Valentin Lorentz
    <vlorentz@softwareheritage.org> on 2021-02-25 17:56:31 +0100)
  * Upstream changes:     - v0.13.0     - * Update persistent
    identifiers doc with pip install info     - * Make explicit Python 3
    dependency     - * tests: Clean hashutil._blake2_hash_cache after
    mocking blake2 functions.     - * Introduce new classes
    CoreSWHID/QualifiedSWHID/ExtendedSWHID     - * Deprecate SWHID class
    - * Disallow 'ori' type in SWHID class

 -- Software Heritage autobuilder (on jenkins-debian1) <jenkins@jenkins-debian1.internal.softwareheritage.org>  Thu, 25 Feb 2021 16:59:26 +0000

swh-model (0.12.0-1~swh1) unstable-swh; urgency=medium

  * New upstream release 0.12.0     - (tagged by David Douard
    <david.douard@sdfa3.org> on 2021-01-26 17:22:28 +0100)
  * Upstream changes:     - v0.12.0

 -- Software Heritage autobuilder (on jenkins-debian1) <jenkins@jenkins-debian1.internal.softwareheritage.org>  Tue, 26 Jan 2021 16:27:16 +0000

swh-model (0.11.0-1~swh1) unstable-swh; urgency=medium

  * New upstream release 0.11.0     - (tagged by Antoine R. Dumont
    (@ardumont) <ardumont@softwareheritage.org> on 2021-01-20 15:31:54
    +0100)
  * Upstream changes:     - v0.11.0     - model: Allow new status values
    not_found and failed to OriginVisitStatus

 -- Software Heritage autobuilder (on jenkins-debian1) <jenkins@jenkins-debian1.internal.softwareheritage.org>  Wed, 20 Jan 2021 14:34:53 +0000

swh-model (0.10.0-1~swh1) unstable-swh; urgency=medium

  * New upstream release 0.10.0     - (tagged by Vincent SELLIER
    <vincent.sellier@softwareheritage.org> on 2021-01-14 14:13:22 +0100)
  * Upstream changes:     - v0.10.0     - * 2021-01-12 Add an optional
    type field on OriginVisitStatus object     - * 2021-01-12
    test_identifiers: Reorder SWHID tests.     - * 2021-01-12
    test_identifiers: Make sure that
    {directory,revision,release,snapshot}_identifier() doesn't just
    return a value from the dict.     - * 2021-01-04 Add missing
    slots=True for Directory.     - * 2020-12-19 SWHID parsing: simplify
    and deduplicate validation logic     - * 2020-12-14 model: Make all
    classes slotted.

 -- Software Heritage autobuilder (on jenkins-debian1) <jenkins@jenkins-debian1.internal.softwareheritage.org>  Thu, 14 Jan 2021 13:16:10 +0000

swh-model (0.9.0-1~swh1) unstable-swh; urgency=medium

  * New upstream release 0.9.0     - (tagged by Nicolas Dandrimont
    <nicolas@dandrimont.eu> on 2020-11-17 10:12:47 +0100)
  * Upstream changes:     - Release swh.model v0.9.0     - Drop
    backwards compatibility for RawExtrinsicMetadata.id

 -- Software Heritage autobuilder (on jenkins-debian1) <jenkins@jenkins-debian1.internal.softwareheritage.org>  Tue, 17 Nov 2020 09:15:43 +0000

swh-model (0.8.0-1~swh1) unstable-swh; urgency=medium

  * New upstream release 0.8.0     - (tagged by Antoine R. Dumont
    (@ardumont) <ardumont@softwareheritage.org> on 2020-11-12 13:09:48
    +0100)
  * Upstream changes:     - v0.8.0     - identifiers.parse_swhid: Make
    SWHIDs with whitespaces invalid     - identifiers.parse_swhid: Check
    the swhid qualifiers and fail if invalid     - model.identifiers:
    Improve error messages in case of invalid SWHIDs

 -- Software Heritage autobuilder (on jenkins-debian1) <jenkins@jenkins-debian1.internal.softwareheritage.org>  Thu, 12 Nov 2020 12:10:46 +0000

swh-model (0.7.3-1~swh1) unstable-swh; urgency=medium

  * New upstream release 0.7.3     - (tagged by Nicolas Dandrimont
    <nicolas@dandrimont.eu> on 2020-10-27 16:03:58 +0100)
  * Upstream changes:     - Release swh.model v0.7.3     - Reduce the
    amount of DeprecationWarnings for RawExtrinsicMetadata

 -- Software Heritage autobuilder (on jenkins-debian1) <jenkins@jenkins-debian1.internal.softwareheritage.org>  Tue, 27 Oct 2020 15:06:50 +0000

swh-model (0.7.2-1~swh1) unstable-swh; urgency=medium

  * New upstream release 0.7.2     - (tagged by Nicolas Dandrimont
    <nicolas@dandrimont.eu> on 2020-10-27 10:37:19 +0100)
  * Upstream changes:     - Release swh.model v0.7.2     - Add a new --
    exclude flag to swh identify     - Migrate RawExtrinsicMetadata `id`
    attribute to `target`     - Future-proof the
    swh.model.model.HashableObject interface

 -- Software Heritage autobuilder (on jenkins-debian1) <jenkins@jenkins-debian1.internal.softwareheritage.org>  Tue, 27 Oct 2020 09:41:19 +0000

swh-model (0.7.1-1~swh1) unstable-swh; urgency=medium

  * New upstream release 0.7.1     - (tagged by Valentin Lorentz
    <vlorentz@softwareheritage.org> on 2020-10-12 12:16:47 +0200)
  * Upstream changes:     - v0.7.1     - Add a 'unique_key' method on
    model objects

 -- Software Heritage autobuilder (on jenkins-debian1) <jenkins@jenkins-debian1.internal.softwareheritage.org>  Mon, 12 Oct 2020 10:19:10 +0000

swh-model (0.7.0-1~swh1) unstable-swh; urgency=medium

  * New upstream release 0.7.0     - (tagged by Antoine R. Dumont
    (@ardumont) <ardumont@softwareheritage.org> on 2020-10-07 12:47:02
    +0200)
  * Upstream changes:     - v0.7.0     - cli: make SWHIDParamType return
    SWHID type instead of string     - tox.ini: pin black to the pre-
    commit version (19.10b0) to avoid flip-flops     - Merge the two
    test_identifiers.py files.

 -- Software Heritage autobuilder (on jenkins-debian1) <jenkins@jenkins-debian1.internal.softwareheritage.org>  Wed, 07 Oct 2020 10:47:55 +0000

swh-model (0.6.7-3~swh1) unstable-swh; urgency=medium

  * Fix a typo in d/control.

 -- David Douard <david.douard@sdfa3.org>  Fri, 25 Sep 2020 17:36:14 +0200

swh-model (0.6.7-2~swh1) unstable-swh; urgency=medium

  * Fix dependencies on d/control

 -- David Douard <david.douard@sdfa3.org>  Fri, 25 Sep 2020 17:03:31 +0200

swh-model (0.6.7-1~swh1) unstable-swh; urgency=medium

  * New upstream release 0.6.7     - (tagged by David Douard
    <david.douard@sdfa3.org> on 2020-09-25 15:28:58 +0200)
  * Upstream changes:     - v0.6.7

 -- Software Heritage autobuilder (on jenkins-debian1) <jenkins@jenkins-debian1.internal.softwareheritage.org>  Fri, 25 Sep 2020 13:32:18 +0000

swh-model (0.6.6-1~swh1) unstable-swh; urgency=medium

  * New upstream release 0.6.6     - (tagged by Antoine R. Dumont
    (@ardumont) <ardumont@softwareheritage.org> on 2020-08-07 10:18:50
    +0200)
  * Upstream changes:     - v0.6.6     - model.Content.to_dict: Remove
    ctime entry when it's None     - model: Add Sha1 alias

 -- Software Heritage autobuilder (on jenkins-debian1) <jenkins@jenkins-debian1.internal.softwareheritage.org>  Fri, 07 Aug 2020 08:22:35 +0000

swh-model (0.6.5-1~swh1) unstable-swh; urgency=medium

  * New upstream release 0.6.5     - (tagged by Antoine R. Dumont
    (@ardumont) <ardumont@softwareheritage.org> on 2020-08-06 19:59:26
    +0200)
  * Upstream changes:     - v0.6.5     - model: Add final object_type
    field on metadata related model objects

 -- Software Heritage autobuilder (on jenkins-debian1) <jenkins@jenkins-debian1.internal.softwareheritage.org>  Thu, 06 Aug 2020 18:01:05 +0000

swh-model (0.6.4-1~swh1) unstable-swh; urgency=medium

  * New upstream release 0.6.4     - (tagged by Antoine R. Dumont
    (@ardumont) <ardumont@softwareheritage.org> on 2020-08-06 18:44:48
    +0200)
  * Upstream changes:     - v0.6.4     - Use correct setuptools-scm
    keyword this time

 -- Software Heritage autobuilder (on jenkins-debian1) <jenkins@jenkins-debian1.internal.softwareheritage.org>  Thu, 06 Aug 2020 16:47:14 +0000

swh-model (0.6.1-1~swh1) unstable-swh; urgency=medium

  * New upstream release 0.6.1     - (tagged by Valentin Lorentz
    <vlorentz@softwareheritage.org> on 2020-07-31 10:47:56 +0200)
  * Upstream changes:     - v0.6.1     - * Declare pytest markers     -
    * Import Mapping from collections.abc instead of collections     - *
    Fix incorrectly typed null constants in extra_headers byte strings
    - * add ImmutableDict.__repr__     - * Add missing object_type class
    attributes on MetadataAuthority, MetadataFetcher, and
    RawExtrinsicMetadata.

 -- Software Heritage autobuilder (on jenkins-debian1) <jenkins@jenkins-debian1.internal.softwareheritage.org>  Fri, 31 Jul 2020 08:51:42 +0000

swh-model (0.6.0-1~swh1) unstable-swh; urgency=medium

  * New upstream release 0.6.0     - (tagged by Valentin Lorentz
    <vlorentz@softwareheritage.org> on 2020-07-20 12:45:59 +0200)
  * Upstream changes:     - v0.6.0     - * Rework dia -> pdf pipeline
    for inkscape 1.0     - * Rename MetadataAuthorityType.DEPOSIT to
    MetadataAuthorityType.DEPOSIT_CLIENT.

 -- Software Heritage autobuilder (on jenkins-debian1) <jenkins@jenkins-debian1.internal.softwareheritage.org>  Mon, 20 Jul 2020 10:49:27 +0000

swh-model (0.5.0-1~swh1) unstable-swh; urgency=medium

  * New upstream release 0.5.0     - (tagged by Antoine Lambert
    <antoine.lambert@inria.fr> on 2020-07-08 17:12:44 +0200)
  * Upstream changes:     - version 0.5.0

 -- Software Heritage autobuilder (on jenkins-debian1) <jenkins@jenkins-debian1.internal.softwareheritage.org>  Wed, 08 Jul 2020 15:23:51 +0000

swh-model (0.4.0-1~swh1) unstable-swh; urgency=medium

  * New upstream release 0.4.0     - (tagged by David Douard
    <david.douard@sdfa3.org> on 2020-07-06 14:13:31 +0200)
  * Upstream changes:     - v0.4.0

 -- Software Heritage autobuilder (on jenkins-debian1) <jenkins@jenkins-debian1.internal.softwareheritage.org>  Mon, 06 Jul 2020 12:16:51 +0000

swh-model (0.3.8-1~swh1) unstable-swh; urgency=medium

  * New upstream release 0.3.8     - (tagged by Antoine Lambert
    <antoine.lambert@inria.fr> on 2020-07-03 16:06:44 +0200)
  * Upstream changes:     - version 0.3.8

 -- Software Heritage autobuilder (on jenkins-debian1) <jenkins@jenkins-debian1.internal.softwareheritage.org>  Fri, 03 Jul 2020 14:10:51 +0000

swh-model (0.3.7-1~swh1) unstable-swh; urgency=medium

  * New upstream release 0.3.7     - (tagged by Antoine R. Dumont
    (@ardumont) <ardumont@softwareheritage.org> on 2020-07-02 15:15:46
    +0200)
  * Upstream changes:     - v0.3.7     - Refactor common loader behavior
    within from_disk.iter_directory     - Unify object_type some more
    within the merkle and from_disk modules

 -- Software Heritage autobuilder (on jenkins-debian1) <jenkins@jenkins-debian1.internal.softwareheritage.org>  Thu, 02 Jul 2020 13:17:32 +0000

swh-model (0.3.6-1~swh1) unstable-swh; urgency=medium

  * New upstream release 0.3.6     - (tagged by Antoine R. Dumont
    (@ardumont) <ardumont@softwareheritage.org> on 2020-07-01 15:46:23
    +0200)
  * Upstream changes:     - v0.3.6     - model.OriginVisit: Drop
    obsolete fields

 -- Software Heritage autobuilder (on jenkins-debian1) <jenkins@jenkins-debian1.internal.softwareheritage.org>  Wed, 01 Jul 2020 13:48:43 +0000

swh-model (0.3.5-2~swh1) unstable-swh; urgency=medium

  * Update dependency + Bump

 -- Antoine R. Dumont (@ardumont) <ardumont@softwareheritage.org>  Tue, 30 Jun 2020 12:40:52 +0200

swh-model (0.3.5-1~swh1) unstable-swh; urgency=medium

  * New upstream release 0.3.5     - (tagged by Antoine R. Dumont
    (@ardumont) <ardumont@softwareheritage.org> on 2020-06-30 11:21:07
    +0200)
  * Upstream changes:     - v0.3.5     - Tag model entities with their
    "object_type"

 -- Software Heritage autobuilder (on jenkins-debian1) <jenkins@jenkins-debian1.internal.softwareheritage.org>  Tue, 30 Jun 2020 09:31:43 +0000

swh-model (0.3.4-1~swh1) unstable-swh; urgency=medium

  * New upstream release 0.3.4     - (tagged by Antoine R. Dumont
    (@ardumont) <ardumont@softwareheritage.org> on 2020-06-24 10:43:48
    +0200)
  * Upstream changes:     - v0.3.4     - OriginVisitStatus: Allow
    "created" status     - model.OriginVisit: Make obsolete fields
    optional     - swh.model.model.OriginVisit: Drop the
    dateutil.parser.parse use

 -- Software Heritage autobuilder (on jenkins-debian1) <jenkins@jenkins-debian1.internal.softwareheritage.org>  Wed, 24 Jun 2020 08:47:12 +0000

swh-model (0.3.3-1~swh1) unstable-swh; urgency=medium

  * New upstream release 0.3.3     - (tagged by Antoine R. Dumont
    (@ardumont) <ardumont@softwareheritage.org> on 2020-06-17 09:38:34
    +0200)
  * Upstream changes:     - v0.3.3     - model.hypothesis_strategies:
    Make metadata always none on origin_visit

 -- Software Heritage autobuilder (on jenkins-debian1) <jenkins@jenkins-debian1.internal.softwareheritage.org>  Wed, 17 Jun 2020 07:40:50 +0000

swh-model (0.3.2-1~swh1) unstable-swh; urgency=medium

  * New upstream release 0.3.2     - (tagged by David Douard
    <david.douard@sdfa3.org> on 2020-06-16 10:41:05 +0200)
  * Upstream changes:     - v0.3.2

 -- Software Heritage autobuilder (on jenkins-debian1) <jenkins@jenkins-debian1.internal.softwareheritage.org>  Tue, 16 Jun 2020 08:45:55 +0000

swh-model (0.3.1-1~swh1) unstable-swh; urgency=medium

  * New upstream release 0.3.1     - (tagged by David Douard
    <david.douard@sdfa3.org> on 2020-06-15 09:43:30 +0200)
  * Upstream changes:     - v0.3.1

 -- Software Heritage autobuilder (on jenkins-debian1) <jenkins@jenkins-debian1.internal.softwareheritage.org>  Mon, 15 Jun 2020 07:52:09 +0000

swh-model (0.3.0-1~swh1) unstable-swh; urgency=medium

  * New upstream release 0.3.0     - (tagged by David Douard
    <david.douard@sdfa3.org> on 2020-06-03 11:59:02 +0200)
  * Upstream changes:     - v0.3.0

 -- Software Heritage autobuilder (on jenkins-debian1) <jenkins@jenkins-debian1.internal.softwareheritage.org>  Wed, 03 Jun 2020 10:04:35 +0000

swh-model (0.2.2-1~swh1) unstable-swh; urgency=medium

  * New upstream release 0.2.2     - (tagged by David Douard
    <david.douard@sdfa3.org> on 2020-06-03 11:28:38 +0200)
  * Upstream changes:     - v0.2.2

 -- Software Heritage autobuilder (on jenkins-debian1) <jenkins@jenkins-debian1.internal.softwareheritage.org>  Wed, 03 Jun 2020 09:33:46 +0000

swh-model (0.2.1-1~swh1) unstable-swh; urgency=medium

  * New upstream release 0.2.1     - (tagged by David Douard
    <david.douard@sdfa3.org> on 2020-05-29 17:39:37 +0200)
  * Upstream changes:     - v0.2.1

 -- Software Heritage autobuilder (on jenkins-debian1) <jenkins@jenkins-debian1.internal.softwareheritage.org>  Fri, 29 May 2020 15:43:44 +0000

swh-model (0.2.0-1~swh1) unstable-swh; urgency=medium

  * New upstream release 0.2.0     - (tagged by David Douard
    <david.douard@sdfa3.org> on 2020-05-25 10:06:12 +0200)
  * Upstream changes:     - v0.2.0

 -- Software Heritage autobuilder (on jenkins-debian1) <jenkins@jenkins-debian1.internal.softwareheritage.org>  Mon, 25 May 2020 08:11:07 +0000

swh-model (0.1.1-1~swh1) unstable-swh; urgency=medium

  * New upstream release 0.1.1     - (tagged by Antoine R. Dumont
    (@ardumont) <ardumont@softwareheritage.org> on 2020-05-05 14:43:40
    +0200)
  * Upstream changes:     - v0.1.1     - Make aware_datetimes() generate
    only ISO8601-encodable datetimes

 -- Software Heritage autobuilder (on jenkins-debian1) <jenkins@jenkins-debian1.internal.softwareheritage.org>  Tue, 05 May 2020 12:45:37 +0000

swh-model (0.1.0-1~swh1) unstable-swh; urgency=medium

  * New upstream release 0.1.0     - (tagged by Stefano Zacchiroli
    <zack@upsilon.cc> on 2020-04-30 19:23:13 +0200)
  * Upstream changes:     - v0.1.0 / 2020-04-30     - * SWHID spec: full
    reread     - * setup.py: add documentation link     - *
    hypothesis_strategies: Generate aware datetimes instead of naive
    ones.     - * doc: check-in IANA registration template for the "swh"
    URI scheme     - * Restructure SWHID documentation in preparation
    for T2385     - merge grammars into a single one     - explain
    better that SWHIDs are made up of core identifier + qualifiers     -
    separate qualifier into context and fragment onex     - add
    reference to swh-identify

 -- Software Heritage autobuilder (on jenkins-debian1) <jenkins@jenkins-debian1.internal.softwareheritage.org>  Thu, 30 Apr 2020 20:31:00 +0000

swh-model (0.0.69-1~swh1) unstable-swh; urgency=medium

  * New upstream release 0.0.69     - (tagged by Stefano Zacchiroli
    <zack@upsilon.cc> on 2020-04-28 16:05:58 +0200)
  * Upstream changes:     - v0.0.69 / 2020-04-28     - * SWHID spec:
    bump version to 1.3 and add last modified date     - * SWHID spec:
    make SWHIDs plural where needed     - * SWHID spec: simplify and
    generalize escaping requirements     - * SWHID spec: add support for
    IRI     - * SWHID: deal with escaping in origin qualifiers     - *
    SWHID doc: improve wording of intrinsic parts v. the rest

 -- Software Heritage autobuilder (on jenkins-debian1) <jenkins@jenkins-debian1.internal.softwareheritage.org>  Tue, 28 Apr 2020 14:10:35 +0000

swh-model (0.0.68-1~swh1) unstable-swh; urgency=medium

  * New upstream release 0.0.68     - (tagged by David Douard
    <david.douard@sdfa3.org> on 2020-04-21 16:20:58 +0200)
  * Upstream changes:     - v0.0.68

 -- Software Heritage autobuilder (on jenkins-debian1) <jenkins@jenkins-debian1.internal.softwareheritage.org>  Tue, 21 Apr 2020 14:28:38 +0000

swh-model (0.0.67-1~swh1) unstable-swh; urgency=medium

  * New upstream release 0.0.67     - (tagged by Stefano Zacchiroli
    <zack@upsilon.cc> on 2020-04-17 17:49:42 +0200)
  * Upstream changes:     - v0.0.67 / 2020-04-17     - * CLI: add test
    for swh identify w/o args     - * CLI: require explicit "-" to
    identify via stdin     - * SWHID doc: fix minor grammar issue     -
    * SWHID doc: fix link in CISE paper reference     - *
    identifiers.py: reference to SWHIDs using explicit anchors     - *
    swh identify: embrace SWHID naming in user-facing doc/messages     -
    * PID doc: embrace the SWHID naming     - * PID doc: add reference
    to CISE paper     - * doc: document identify CLI

 -- Software Heritage autobuilder (on jenkins-debian1) <jenkins@jenkins-debian1.internal.softwareheritage.org>  Fri, 17 Apr 2020 15:54:03 +0000

swh-model (0.0.66-1~swh1) unstable-swh; urgency=medium

  * New upstream release 0.0.66     - (tagged by Antoine R. Dumont
    (@ardumont) <antoine.romain.dumont@gmail.com> on 2020-04-10 16:46:31
    +0200)
  * Upstream changes:     - v0.0.66     - rename-visit-status model:
    Rename OriginVisitUpdate to OriginVisitStatus

 -- Software Heritage autobuilder (on jenkins-debian1) <jenkins@jenkins-debian1.internal.softwareheritage.org>  Fri, 10 Apr 2020 14:48:17 +0000

swh-model (0.0.65-1~swh1) unstable-swh; urgency=medium

  * New upstream release 0.0.65     - (tagged by Antoine R. Dumont
    (@ardumont) <antoine.romain.dumont@gmail.com> on 2020-04-09 16:25:24
    +0200)
  * Upstream changes:     - v0.0.65     - from_disk: path parameter to
    dir_filter functions     - Enable black

 -- Software Heritage autobuilder (on jenkins-debian1) <jenkins@jenkins-debian1.internal.softwareheritage.org>  Thu, 09 Apr 2020 14:27:21 +0000

swh-model (0.0.64-1~swh1) unstable-swh; urgency=medium

  * New upstream release 0.0.64     - (tagged by Antoine Lambert
    <antoine.lambert@inria.fr> on 2020-04-03 15:00:36 +0200)
  * Upstream changes:     - version 0.0.64

 -- Software Heritage autobuilder (on jenkins-debian1) <jenkins@jenkins-debian1.internal.softwareheritage.org>  Fri, 03 Apr 2020 13:03:34 +0000

swh-model (0.0.63-1~swh1) unstable-swh; urgency=medium

  * New upstream release 0.0.63     - (tagged by Antoine R. Dumont
    (@ardumont) <antoine.romain.dumont@gmail.com> on 2020-04-01 10:07:07
    +0200)
  * Upstream changes:     - v0.0.63     - origin/master model: Add new
    OriginVisitUpdate model object + test strategy     - docs: Extend
    SWH PID definition with additional context qualifiers.

 -- Software Heritage autobuilder (on jenkins-debian1) <jenkins@jenkins-debian1.internal.softwareheritage.org>  Wed, 01 Apr 2020 08:08:58 +0000

swh-model (0.0.62-1~swh1) unstable-swh; urgency=medium

  * New upstream release 0.0.62     - (tagged by Valentin Lorentz
    <vlorentz@softwareheritage.org> on 2020-03-26 14:19:40 +0100)
  * Upstream changes:     - v0.0.62     - * identifiers: encode origin
    URLs in utf-8

 -- Software Heritage autobuilder (on jenkins-debian1) <jenkins@jenkins-debian1.internal.softwareheritage.org>  Thu, 26 Mar 2020 13:22:20 +0000

swh-model (0.0.60-1~swh1) unstable-swh; urgency=medium

  * New upstream release 0.0.60     - (tagged by Valentin Lorentz
    <vlorentz@softwareheritage.org> on 2020-03-05 12:05:18 +0100)
  * Upstream changes:     - v0.0.60     - * Add a method to generate
    Content/SkippedContent from binary data     - * Draw contents from a
    byte string instead of generating arbitrary hashes     - * Add
    classmethod Person.from_address, to parse from 'name <email>'
    strings.

 -- Software Heritage autobuilder (on jenkins-debian1) <jenkins@jenkins-debian1.internal.softwareheritage.org>  Thu, 05 Mar 2020 11:07:50 +0000

swh-model (0.0.59-1~swh1) unstable-swh; urgency=medium

  * New upstream release 0.0.59     - (tagged by Nicolas Dandrimont
    <nicolas@dandrimont.eu> on 2020-02-27 18:03:53 +0100)
  * Upstream changes:     - Release swh.model v0.0.59     - Use proper
    hypothesis strategy to generate Person objects

 -- Software Heritage autobuilder (on jenkins-debian1) <jenkins@jenkins-debian1.internal.softwareheritage.org>  Thu, 27 Feb 2020 17:07:16 +0000

swh-model (0.0.57-1~swh2) unstable-swh; urgency=medium

  * Bump dependency release

 -- Antoine R. Dumont (@ardumont) <antoine.romain.dumont@gmail.com>  Thu, 27 Feb 2020 16:24:21 +0200

swh-model (0.0.57-1~swh1) unstable-swh; urgency=medium

  * New upstream release 0.0.57     - (tagged by Valentin Lorentz
    <vlorentz@softwareheritage.org> on 2020-02-27 15:17:04 +0100)
  * Upstream changes:     - v0.0.57     - * Add method
    BaseModel.hashes().     - * Re-introduce the swh.core dependency in
    swh.model[cli]     - * Add support for skipping large contents in
    from_disk.     - * Add to_model() method to
    from_disk.{Content,Directory}, to convert to canonical model
    objects.     - * Take the value of MerkleNode.data into account to
    compute equality.     - * Add method MerkleNode.iter_tree, to visit
    all nodes in the subtree of a node.     - * Add from_datetime and
    from_iso8601 constructors for TimestampWithTimezone.     - * Make
    attributes name and email of Person optional.

 -- Software Heritage autobuilder (on jenkins-debian1) <jenkins@jenkins-debian1.internal.softwareheritage.org>  Thu, 27 Feb 2020 14:20:21 +0000

swh-model (0.0.56-1~swh1) unstable-swh; urgency=medium

  * New upstream release 0.0.56     - (tagged by Valentin Lorentz
    <vlorentz@softwareheritage.org> on 2020-02-10 11:46:35 +0100)
  * Upstream changes:     - v0.0.56     - Make OriginVisit.snapshot
    optional.

 -- Software Heritage autobuilder (on jenkins-debian1) <jenkins@jenkins-debian1.internal.softwareheritage.org>  Mon, 10 Feb 2020 10:48:55 +0000

swh-model (0.0.55-1~swh1) unstable-swh; urgency=medium

  * New upstream release 0.0.55     - (tagged by Valentin Lorentz
    <vlorentz@softwareheritage.org> on 2020-02-07 16:13:23 +0100)
  * Upstream changes:     - v0.0.55     - * Make content length
    mandatory.     - * Make 'visible' the default status for present
    Contents.

 -- Software Heritage autobuilder (on jenkins-debian1) <jenkins@jenkins-debian1.internal.softwareheritage.org>  Fri, 07 Feb 2020 15:16:58 +0000

swh-model (0.0.54-1~swh1) unstable-swh; urgency=medium

  * New upstream release 0.0.54     - (tagged by Valentin Lorentz
    <vlorentz@softwareheritage.org> on 2020-02-06 13:15:45 +0100)
  * Upstream changes:     - v0.0.54     - * Split Content class into two
    classes, for missing and non-missing contents.

 -- Software Heritage autobuilder (on jenkins-debian1) <jenkins@jenkins-debian1.internal.softwareheritage.org>  Thu, 06 Feb 2020 12:18:04 +0000

swh-model (0.0.53-1~swh1) unstable-swh; urgency=medium

  * New upstream release 0.0.53     - (tagged by Valentin Lorentz
    <vlorentz@softwareheritage.org> on 2020-02-03 15:58:31 +0100)
  * Upstream changes:     - v0.0.53     - *
    hypothesis_strategies/snapshots: Explain last post-processing step
    - * cli: add support for reading a file content from stdin in 'swh
    identify' command     - * model: Update revision date types to be
    optional

 -- Software Heritage autobuilder (on jenkins-debian1) <jenkins@jenkins-debian1.internal.softwareheritage.org>  Mon, 03 Feb 2020 15:01:26 +0000

swh-model (0.0.52-1~swh1) unstable-swh; urgency=medium

  * New upstream release 0.0.52     - (tagged by Antoine Lambert
    <antoine.lambert@inria.fr> on 2019-11-29 16:27:24 +0100)
  * Upstream changes:     - version 0.0.52

 -- Software Heritage autobuilder (on jenkins-debian1) <jenkins@jenkins-debian1.internal.softwareheritage.org>  Fri, 29 Nov 2019 15:30:57 +0000

swh-model (0.0.51-1~swh3) unstable-swh; urgency=medium

  * Add manual pytz dependency

 -- Nicolas Dandrimont <olasd@debian.org>  Wed, 30 Oct 2019 17:52:33 +0100

swh-model (0.0.51-1~swh2) unstable-swh; urgency=medium

  * Add missing build-dependency on pytz

 -- Nicolas Dandrimont <olasd@debian.org>  Wed, 30 Oct 2019 17:25:55 +0100

swh-model (0.0.51-1~swh1) unstable-swh; urgency=medium

  * New upstream release 0.0.51     - (tagged by Valentin Lorentz
    <vlorentz@softwareheritage.org> on 2019-10-30 15:03:19 +0100)
  * Upstream changes:     - v0.0.51     - Make OriginVisit.origin a
    string instead of a dict.

 -- Software Heritage autobuilder (on jenkins-debian1) <jenkins@jenkins-debian1.internal.softwareheritage.org>  Wed, 30 Oct 2019 14:05:55 +0000

swh-model (0.0.50-1~swh1) unstable-swh; urgency=medium

  * New upstream release 0.0.50     - (tagged by David Douard
    <david.douard@sdfa3.org> on 2019-10-30 09:30:17 +0100)
  * Upstream changes:     - v0.0.50

 -- Software Heritage autobuilder (on jenkins-debian1) <jenkins@jenkins-debian1.internal.softwareheritage.org>  Wed, 30 Oct 2019 08:32:50 +0000

swh-model (0.0.49-1~swh2) unstable-swh; urgency=medium

  * Add missing dependency on dulwich for tests

 -- Nicolas Dandrimont <olasd@debian.org>  Wed, 23 Oct 2019 14:37:45 +0200

swh-model (0.0.49-1~swh1) unstable-swh; urgency=medium

  * New upstream release 0.0.49     - (tagged by Nicolas Dandrimont
    <nicolas@dandrimont.eu> on 2019-10-23 14:28:01 +0200)
  * Upstream changes:     - Release swh.model v0.0.49     - Add symbolic
    refs to swh identify -t snapshot     - Cleanup
    model.BaseModel.to_dict() recursion

 -- Software Heritage autobuilder (on jenkins-debian1) <jenkins@jenkins-debian1.internal.softwareheritage.org>  Wed, 23 Oct 2019 12:30:41 +0000

swh-model (0.0.48-1~swh1) unstable-swh; urgency=medium

  * New upstream release 0.0.48     - (tagged by Nicolas Dandrimont
    <nicolas@dandrimont.eu> on 2019-10-18 17:06:59 +0200)
  * Upstream changes:     - Release swh.model 0.0.48     - Split CLI
    dependencies to another subpackage     - Stop exporting origin.type
    in models     - Document origin PIDs

 -- Software Heritage autobuilder (on jenkins-debian1) <jenkins@jenkins-debian1.internal.softwareheritage.org>  Fri, 18 Oct 2019 15:11:01 +0000

swh-model (0.0.47-1~swh1) unstable-swh; urgency=medium

  * New upstream release 0.0.47     - (tagged by Stefano Zacchiroli
    <zack@upsilon.cc> on 2019-09-27 10:20:40 +0200)
  * Upstream changes:     - v0.0.47     - init.py: switch to documented
    way of extending path

 -- Software Heritage autobuilder (on jenkins-debian1) <jenkins@jenkins-debian1.internal.softwareheritage.org>  Fri, 27 Sep 2019 08:22:54 +0000

swh-model (0.0.46-1~swh1) unstable-swh; urgency=medium

  * New upstream release 0.0.46     - (tagged by Stefano Zacchiroli
    <zack@upsilon.cc> on 2019-09-20 15:51:17 +0200)
  * Upstream changes:     - v0.0.46     - MANIFEST.in: ship py.typed

 -- Software Heritage autobuilder (on jenkins-debian1) <jenkins@jenkins-debian1.internal.softwareheritage.org>  Fri, 20 Sep 2019 13:53:45 +0000

swh-model (0.0.45-1~swh1) unstable-swh; urgency=medium

  * New upstream release 0.0.45     - (tagged by Stefano Zacchiroli
    <zack@upsilon.cc> on 2019-09-20 15:09:47 +0200)
  * Upstream changes:     - v0.0.45     - * identifiers.py: do not
    inherit from on-the-fly namedtuple     - * mypy: ignore django-
    stubs, needed only by hypothesis     - * mypy.ini: remove left-over
    sample section     - * typing: minimal changes to make a no-op mypy
    run pass     - * fix indentation and spelling: make "make check"
    happy

 -- Software Heritage autobuilder (on jenkins-debian1) <jenkins@jenkins-debian1.internal.softwareheritage.org>  Fri, 20 Sep 2019 13:12:10 +0000

swh-model (0.0.44-1~swh1) unstable-swh; urgency=medium

  * New upstream release 0.0.44     - (tagged by Valentin Lorentz
    <vlorentz@softwareheritage.org> on 2019-09-04 14:36:01 +0200)
  * Upstream changes:     - Fix Revision.from_dict to allow optional
    fields.

 -- Software Heritage autobuilder (on jenkins-debian1) <jenkins@jenkins-debian1.internal.softwareheritage.org>  Wed, 04 Sep 2019 13:07:59 +0000

swh-model (0.0.43-1~swh1) unstable-swh; urgency=medium

  * New upstream release 0.0.43     - (tagged by Antoine R. Dumont
    (@ardumont) <antoine.romain.dumont@gmail.com> on 2019-09-03 14:04:44
    +0200)
  * Upstream changes:     - v0.0.43     - swh identify: add support for
    origin PIDs     - identifiers.py: add constants for 'swh:1' and
    sanitize namespace

 -- Software Heritage autobuilder (on jenkins-debian1) <jenkins@jenkins-debian1.internal.softwareheritage.org>  Tue, 03 Sep 2019 12:09:04 +0000

swh-model (0.0.42-1~swh1) unstable-swh; urgency=medium

  * New upstream release 0.0.42     - (tagged by Valentin Lorentz
    <vlorentz@softwareheritage.org> on 2019-08-22 14:04:03 +0200)
  * Upstream changes:     - v0.0.42     - Tweak swh.model.model to be
    closer to what swh-storage     - accepts for releases and origin
    visits.

 -- Software Heritage autobuilder (on jenkins-debian1) <jenkins@jenkins-debian1.internal.softwareheritage.org>  Thu, 22 Aug 2019 12:12:22 +0000

swh-model (0.0.41-1~swh1) unstable-swh; urgency=medium

  * New upstream release 0.0.41     - (tagged by Valentin Lorentz
    <vlorentz@softwareheritage.org> on 2019-08-20 11:46:13 +0200)
  * Upstream changes:     - tweaks to swh.model.model to support more
    valid inputs     - * Allow -1 as Content length.     - * Add
    optional 'ctime' field to Content.     - * Generated content with
    status=hidden should have a data field.     - * Add a get_hash
    helper method to Content.

 -- Software Heritage autobuilder (on jenkins-debian1) <jenkins@jenkins-debian1.internal.softwareheritage.org>  Tue, 20 Aug 2019 09:50:09 +0000

swh-model (0.0.40-1~swh1) unstable-swh; urgency=medium

  * New upstream release 0.0.40     - (tagged by Valentin Lorentz
    <vlorentz@softwareheritage.org> on 2019-08-06 14:36:37 +0200)
  * Upstream changes:     - Add SHA1_SIZE constant.

 -- Software Heritage autobuilder (on jenkins-debian1) <jenkins@jenkins-debian1.internal.softwareheritage.org>  Tue, 06 Aug 2019 12:38:36 +0000

swh-model (0.0.39-1~swh1) unstable-swh; urgency=medium

  * New upstream release 0.0.39     - (tagged by Valentin Lorentz
    <vlorentz@softwareheritage.org> on 2019-07-18 12:28:42 +0200)
  * Upstream changes:     - * fix pyblake2 dependency * origin
    persistent identifiers * release metadata

 -- Software Heritage autobuilder (on jenkins-debian1) <jenkins@jenkins-debian1.internal.softwareheritage.org>  Thu, 18 Jul 2019 10:31:00 +0000

swh-model (0.0.38-1~swh1) unstable-swh; urgency=medium

  * New upstream release 0.0.38     - (tagged by Valentin Lorentz
    <vlorentz@softwareheritage.org> on 2019-06-18 13:40:20 +0200)
  * Upstream changes:     - Remove dependency on swh-core.     - This is
    a fix to workaround pip's inability to correctly solve     - extra
    requirements (swh-model depends on swh-core[], but if other     -
    packages depend on swh-model and swh-core[http], the 'http' extra
    - does not always get installed).

 -- Software Heritage autobuilder (on jenkins-debian1) <jenkins@jenkins-debian1.internal.softwareheritage.org>  Tue, 18 Jun 2019 11:50:14 +0000

swh-model (0.0.37-1~swh1) unstable-swh; urgency=medium

  * New upstream release 0.0.37     - (tagged by David Douard
    <david.douard@sdfa3.org> on 2019-05-15 15:44:21 +0200)
  * Upstream changes:     - cli: add support for --help on the
    'identify' cli tool

 -- Software Heritage autobuilder (on jenkins-debian1) <jenkins@jenkins-debian1.internal.softwareheritage.org>  Thu, 13 Jun 2019 14:40:16 +0000

swh-model (0.0.36-1~swh1) unstable-swh; urgency=medium

  * New upstream release 0.0.36     - (tagged by Valentin Lorentz
    <vlorentz@softwareheritage.org> on 2019-04-26 13:33:29 +0200)
  * Upstream changes:     - Prevent from_dict() from changing its input
    dict.

 -- Software Heritage autobuilder (on jenkins-debian1) <jenkins@jenkins-debian1.internal.softwareheritage.org>  Fri, 26 Apr 2019 11:57:45 +0000

swh-model (0.0.35-1~swh2) unstable-swh; urgency=medium

  * Remove hypothesis directory

 -- Nicolas Dandrimont <olasd@debian.org>  Thu, 18 Apr 2019 18:27:33 +0200

swh-model (0.0.35-1~swh1) unstable-swh; urgency=medium

  * New upstream release 0.0.35     - (tagged by Nicolas Dandrimont
    <nicolas@dandrimont.eu> on 2019-04-11 12:05:11 +0200)
  * Upstream changes:     - Release swh.model v0.0.35     - Fix
    hypothesis strategies to work in non-UTC timezones

 -- Software Heritage autobuilder (on jenkins-debian1) <jenkins@jenkins-debian1.internal.softwareheritage.org>  Thu, 11 Apr 2019 10:08:14 +0000

swh-model (0.0.34-1~swh1) unstable-swh; urgency=medium

  * New upstream release 0.0.34     - (tagged by Valentin Lorentz
    <vlorentz@softwareheritage.org> on 2019-04-09 18:30:50 +0200)
  * Upstream changes:     - Limit Content.length to what the pgsql
    storage supports.

 -- Software Heritage autobuilder (on jenkins-debian1) <jenkins@jenkins-debian1.internal.softwareheritage.org>  Wed, 10 Apr 2019 07:45:31 +0000

swh-model (0.0.33-1~swh1) unstable-swh; urgency=medium

  * New upstream release 0.0.33     - (tagged by Valentin Lorentz
    <vlorentz@softwareheritage.org> on 2019-04-08 21:46:28 +0200)
  * Upstream changes:     - Tune the model generation to work with the
    pgsql storage.

 -- Software Heritage autobuilder (on jenkins-debian1) <jenkins@jenkins-debian1.internal.softwareheritage.org>  Tue, 09 Apr 2019 15:11:51 +0000

swh-model (0.0.32-1~swh1) unstable-swh; urgency=medium

  * New upstream release 0.0.32     - (tagged by Valentin Lorentz
    <vlorentz@softwareheritage.org> on 2019-04-05 19:15:16 +0200)
  * Upstream changes:     - Add a model based using 'attrs' and
    Hypothesis strategies to generate it.

 -- Software Heritage autobuilder (on jenkins-debian1) <jenkins@jenkins-debian1.internal.softwareheritage.org>  Mon, 08 Apr 2019 12:57:45 +0000

swh-model (0.0.31-1~swh2) unstable-swh; urgency=medium

  * Add new dependencies on python3-attr and python3-hypothesis

 -- Nicolas Dandrimont <olasd@debian.org>  Mon, 08 Apr 2019 14:55:50 +0200

swh-model (0.0.31-1~swh1) unstable-swh; urgency=medium

  * New upstream release 0.0.31     - (tagged by Valentin Lorentz
    <vlorentz@softwareheritage.org> on 2019-04-04 20:46:15 +0200)
  * Upstream changes:     - Make snapshot_identifier add the cycle to
    the exception's arguments when it detects one.

 -- Software Heritage autobuilder (on jenkins-debian1) <jenkins@jenkins-debian1.internal.softwareheritage.org>  Fri, 05 Apr 2019 09:07:35 +0000

swh-model (0.0.30-1~swh1) unstable-swh; urgency=medium

  * New upstream release 0.0.30     - (tagged by David Douard
    <david.douard@sdfa3.org> on 2019-01-08 12:28:35 +0100)
  * Upstream changes:     - v0.0.30

 -- Software Heritage autobuilder (on jenkins-debian1) <jenkins@jenkins-debian1.internal.softwareheritage.org>  Wed, 09 Jan 2019 17:31:53 +0000

swh-model (0.0.29-1~swh1) unstable-swh; urgency=medium

  * Release swh.model v0.0.29
  * Reference iPRES paper in PID documentation
  * Remove deprecated swh.model.hashutil.hash_* functions
  * Split debian packaging to separate branch

 -- Nicolas Dandrimont <nicolas@dandrimont.eu>  Wed, 31 Oct 2018 18:26:32 +0100

swh-model (0.0.28-1~swh1) unstable-swh; urgency=medium

  * v0.0.28
  * setup: prepare for pypi upload
  * tests: Initialize tox use
  * tests: Migrate to pytest
  * docs: Improve basic repository information
  * docs: document PID resolution possibilities other than Web UI /
  * hashutil: Migrate towards MultiHash api

 -- Antoine R. Dumont (@ardumont) <antoine.romain.dumont@gmail.com>  Tue, 23 Oct 2018 16:24:21 +0200

swh-model (0.0.27-1~swh1) unstable-swh; urgency=medium

  * v0.0.27
  * Refactor: Add MultiHash class to improve hash computations
  * swh.model.hashutil: Improve and clarify docstrings
  * swh.model.hashutil: Mark hash_* function as deprecated

 -- Antoine R. Dumont (@ardumont) <antoine.romain.dumont@gmail.com>  Mon, 17 Sep 2018 12:07:59 +0200

swh-model (0.0.26-1~swh1) unstable-swh; urgency=medium

  * v0.0.26
  * swh.model.identifiers: Open metadata in persistent_identifier method
  * refactor CLI tests to avoid duplicate assertion pairs
  * swh-identify: follow symlinks for CLI arguments (by default)
  * cli.py: prefer os.fsdecode() over manual fiddling with
    locale.getpref...
  * swh-identify: add support for passing multiple CLI arguments

 -- Antoine R. Dumont (@ardumont) <antoine.romain.dumont@gmail.com>  Mon, 23 Jul 2018 14:29:54 +0200

swh-model (0.0.25-1~swh1) unstable-swh; urgency=medium

  * version 0.0.25

 -- Antoine Lambert <antoine.lambert@inria.fr>  Fri, 29 Jun 2018 11:49:25 +0200

swh-model (0.0.24-1~swh1) unstable-swh; urgency=medium

  * v0.0.24
  * swh.model.cli: Catch specific exception during identifiers check
  * identifiers: Validate input
  * identifiers: Raise when error during parsing persistent identifiers
  * Update blake2 support to be less Debian-specific
  * add swh-identify CLI tool to compute persistent identifiers
  * docs: Update high-level documentation (Merkle DAG description,
  * contextual information for persistent IDs, etc...)

 -- Antoine R. Dumont (@ardumont) <antoine.romain.dumont@gmail.com>  Fri, 22 Jun 2018 15:38:32 +0200

swh-model (0.0.23-1~swh1) unstable-swh; urgency=medium

  * version 0.0.23

 -- Antoine Lambert <antoine.lambert@inria.fr>  Tue, 29 May 2018 14:08:45 +0200

swh-model (0.0.22-1~swh1) unstable-swh; urgency=medium

  * version 0.0.22

 -- Antoine Pietri <antoine.pietri1@gmail.com>  Tue, 30 Jan 2018 18:22:42 +0100

swh-model (0.0.21-1~swh1) unstable-swh; urgency=medium

  * v0.0.21
  * swh.model.identifiers: Add persistent identifier function
  * docs: document the naming scheme for persistent identifiers
  * bin/swh-hash-file: new binary to compute SWH-style content
    identifiers

 -- Antoine R. Dumont (@ardumont) <antoine.romain.dumont@gmail.com>  Wed, 17 Jan 2018 11:06:33 +0100

swh-model (0.0.20-1~swh1) unstable-swh; urgency=medium

  * v0.0.20
  * swh.model.hashutil.hash_data: Optionally integrate length in result
  * hashutil: add `snapshot` object type for git hashes
  * docs: add absolute anchor to documentation index

 -- Antoine R. Dumont (@ardumont) <antoine.romain.dumont@gmail.com>  Wed, 20 Dec 2017 10:47:10 +0100

swh-model (0.0.19-1~swh1) unstable-swh; urgency=medium

  * Release swh.model version 0.0.19
  * Update packaging runes

 -- Nicolas Dandrimont <nicolas@dandrimont.eu>  Thu, 12 Oct 2017 18:07:59 +0200

swh-model (0.0.18-1~swh1) unstable-swh; urgency=medium

  * Release swh.model v0.0.18
  * Replace swh.model.git with swh.model.from_disk (T709).
  * Clean up documentation

 -- Nicolas Dandrimont <nicolas@dandrimont.eu>  Thu, 05 Oct 2017 20:48:29 +0200

swh-model (0.0.17-1~swh1) unstable-swh; urgency=medium

  * Release swh.model v0.0.17
  * Clean up pyblake2 requirement for Python 3.5+

 -- Nicolas Dandrimont <nicolas@dandrimont.eu>  Mon, 26 Jun 2017 14:41:49 +0200

swh-model (0.0.16-1~swh1) unstable-swh; urgency=medium

  * Release swh.model v0.0.16
  * Make sure we generate proper permissions in directories

 -- Nicolas Dandrimont <nicolas@dandrimont.eu>  Fri, 07 Apr 2017 14:32:34 +0200

swh-model (0.0.15-1~swh1) unstable-swh; urgency=medium

  * v0.0.15
  * Add possibility to compute new blake2 hashes
  * Add blake2s256 hash as default new hash computation algorithm

 -- Antoine R. Dumont (@ardumont) <antoine.romain.dumont@gmail.com>  Fri, 24 Mar 2017 16:32:35 +0100

swh-model (0.0.14-1~swh1) unstable-swh; urgency=medium

  * v0.0.14
  * Migrate functions from swh.core.hashutil to swh.model.hashutil

 -- Antoine R. Dumont (@ardumont) <antoine.romain.dumont@gmail.com>  Wed, 15 Mar 2017 16:00:56 +0100

swh-model (0.0.13-1~swh1) unstable-swh; urgency=medium

  * Release swh.model v0.0.13
  * Timestamps are now fully integer values

 -- Nicolas Dandrimont <nicolas@dandrimont.eu>  Tue, 14 Feb 2017 19:32:24 +0100

swh-model (0.0.12-1~swh1) unstable-swh; urgency=medium

  * Release swh.model v0.0.12
  * Add more tests to git tree hash computations

 -- Nicolas Dandrimont <nicolas@dandrimont.eu>  Tue, 14 Jun 2016 17:08:20 +0200

swh-model (0.0.11-1~swh1) unstable-swh; urgency=medium

  * v0.0.11
  * Open git.children_hashes api
  * Rename git.walk_and_compute_sha1_from_directory_2 to
    git.compute_hashes_from_directory
  * Remove dead code

 -- Antoine R. Dumont (@ardumont) <antoine.romain.dumont@gmail.com>  Sat, 11 Jun 2016 02:23:19 +0200

swh-model (0.0.10-1~swh1) unstable-swh; urgency=medium

  * v0.0.10
  * Add objects_per_type api
  * Open a new walk_and_compute_sha1_from_directory_2 api
  * Improve internal api regarding directory and tree hash computations

 -- Antoine R. Dumont (@ardumont) <antoine.romain.dumont@gmail.com>  Wed, 08 Jun 2016 15:54:59 +0200

swh-model (0.0.9-1~swh1) unstable-swh; urgency=medium

  * v0.0.9
  * Add coverage on edge case
  * Optimize git hash walk

 -- Antoine R. Dumont (@ardumont) <antoine.romain.dumont@gmail.com>  Thu, 26 May 2016 12:56:17 +0200

swh-model (0.0.8-1~swh1) unstable-swh; urgency=medium

  * v0.0.8
  * Add coverage on edge case
  * Optimize git hash walk

 -- Antoine R. Dumont (@ardumont) <antoine.romain.dumont@gmail.com>  Thu, 26 May 2016 12:33:59 +0200

swh-model (0.0.7-1~swh1) unstable-swh; urgency=medium

  * v0.0.7
  * Improve corner case policy about walking and computing hash tree (+
    update)

 -- Antoine R. Dumont (@ardumont) <antoine.romain.dumont@gmail.com>  Wed, 25 May 2016 23:47:19 +0200

swh-model (0.0.6-1~swh1) unstable-swh; urgency=medium

  * v0.0.6
  * Improve corner case on git hash memory update function
  * debian packaging: Ignore fs tests for packaging

 -- Antoine R. Dumont (@ardumont) <antoine.romain.dumont@gmail.com>  Tue, 24 May 2016 17:01:06 +0200

swh-model (0.0.5-1~swh1) unstable-swh; urgency=medium

  * v0.0.5
  * Add update git hash computation from existing data
  * Add revision identifier data for hash identifier computation (extra-
    headers)

 -- Antoine R. Dumont (@ardumont) <antoine.romain.dumont@gmail.com>  Fri, 15 Apr 2016 12:51:21 +0200

swh-model (0.0.4-1~swh1) unstable-swh; urgency=medium

  * v0.0.4
  * Migrate swh.loader.dir.git module to swh.model.git

 -- Antoine R. Dumont (@ardumont) <antoine.romain.dumont@gmail.com>  Mon, 21 Mar 2016 15:20:28 +0100

swh-model (0.0.3-1~swh1) unstable-swh; urgency=medium

  * v0.0.3
  * Release name is now in bytes

 -- Antoine R. Dumont (@ardumont) <antoine.romain.dumont@gmail.com>  Wed, 27 Jan 2016 15:50:08 +0100

swh-model (0.0.2-1~swh1) unstable-swh; urgency=medium

  * Prepare release of v0.0.2
  * Import the rest of swh.core.hashutil

 -- Nicolas Dandrimont <nicolas@dandrimont.eu>  Wed, 16 Dec 2015 18:30:12 +0100

swh-model (0.0.1-1~swh1) unstable-swh; urgency=medium

  * Initial release
  * Prepare swh.model release v0.0.1

 -- Nicolas Dandrimont <nicolas@dandrimont.eu>  Mon, 07 Dec 2015 18:26:58 +0100<|MERGE_RESOLUTION|>--- conflicted
+++ resolved
@@ -1,10 +1,3 @@
-<<<<<<< HEAD
-swh-model (2.1.0-1~swh1~bpo10+1) buster-swh; urgency=medium
-
-  * Rebuild for buster-swh
-
- -- Software Heritage autobuilder (on jenkins-debian1) <jenkins@jenkins-debian1.internal.softwareheritage.org>  Thu, 11 Mar 2021 13:22:58 +0000
-=======
 swh-model (2.2.0-1~swh1) unstable-swh; urgency=medium
 
   * New upstream release 2.2.0     - (tagged by Valentin Lorentz
@@ -13,7 +6,6 @@
     RawExtrinsicMetadata.
 
  -- Software Heritage autobuilder (on jenkins-debian1) <jenkins@jenkins-debian1.internal.softwareheritage.org>  Mon, 15 Mar 2021 09:35:25 +0000
->>>>>>> 2250107a
 
 swh-model (2.1.0-1~swh1) unstable-swh; urgency=medium
 
