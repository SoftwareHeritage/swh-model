--- conflicted
+++ resolved
@@ -1,10 +1,3 @@
-<<<<<<< HEAD
-swh-model (2.6.2-1~swh1~bpo10+1) buster-swh; urgency=medium
-
-  * Rebuild for buster-swh
-
- -- Software Heritage autobuilder (on jenkins-debian1) <jenkins@jenkins-debian1.internal.softwareheritage.org>  Fri, 25 Jun 2021 10:45:56 +0000
-=======
 swh-model (2.6.3-1~swh1) unstable-swh; urgency=medium
 
   * New upstream release 2.6.3     - (tagged by Valentin Lorentz
@@ -13,7 +6,6 @@
     Generate None metadata instead of {}
 
  -- Software Heritage autobuilder (on jenkins-debian1) <jenkins@jenkins-debian1.internal.softwareheritage.org>  Fri, 25 Jun 2021 14:17:34 +0000
->>>>>>> 95743461
 
 swh-model (2.6.2-1~swh1) unstable-swh; urgency=medium
 
