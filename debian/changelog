--- conflicted
+++ resolved
@@ -1,10 +1,3 @@
-<<<<<<< HEAD
-swh-model (0.0.35-1~swh2~bpo9+1) stretch-swh; urgency=medium
-
-  * Rebuild for stretch-swh
-
- -- Software Heritage autobuilder (on jenkins-debian1) <jenkins@jenkins-debian1.internal.softwareheritage.org>  Thu, 18 Apr 2019 16:32:25 +0000
-=======
 swh-model (0.0.38-1~swh1) unstable-swh; urgency=medium
 
   * New upstream release 0.0.38     - (tagged by Valentin Lorentz
@@ -34,7 +27,6 @@
     dict.
 
  -- Software Heritage autobuilder (on jenkins-debian1) <jenkins@jenkins-debian1.internal.softwareheritage.org>  Fri, 26 Apr 2019 11:57:45 +0000
->>>>>>> 69611b2a
 
 swh-model (0.0.35-1~swh2) unstable-swh; urgency=medium
 
