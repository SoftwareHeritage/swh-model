--- conflicted
+++ resolved
@@ -1,16 +1,8 @@
-<<<<<<< HEAD
-swh-model (0.0.35-1~swh1~bpo9+1) stretch-swh; urgency=medium
-
-  * Rebuild for stretch-swh
-
- -- Software Heritage autobuilder (on jenkins-debian1) <jenkins@jenkins-debian1.internal.softwareheritage.org>  Thu, 11 Apr 2019 10:09:28 +0000
-=======
 swh-model (0.0.35-1~swh2) unstable-swh; urgency=medium
 
   * Remove hypothesis directory
 
  -- Nicolas Dandrimont <olasd@debian.org>  Thu, 18 Apr 2019 18:27:33 +0200
->>>>>>> de823cd0
 
 swh-model (0.0.35-1~swh1) unstable-swh; urgency=medium
 
