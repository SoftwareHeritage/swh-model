--- conflicted
+++ resolved
@@ -275,15 +275,8 @@
                     # need to remove it because folder of empty folder
                     # is an empty folder!!!
                     if os.path.islink(dp):
-<<<<<<< HEAD
-                        print('remove link to empty folder')
                         os.remove(dp)
                     else:
-                        print('remove empty folder')
-=======
-                        os.remove(dp)
-                    else:
->>>>>>> 9b9ec94a
                         os.rmdir(dp)
                     parent = os.path.dirname(dp)
                     # edge case about parent containing one empty
